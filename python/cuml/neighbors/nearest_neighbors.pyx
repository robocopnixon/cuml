--- conflicted
+++ resolved
@@ -142,11 +142,7 @@
 
     cpdef kNNParams *input
 
-<<<<<<< HEAD
-    def __cinit__(self, n_gpus = 1, devices = None, verbose = False, should_downcast = True):
-=======
-    def __cinit__(self, n_neighbors = 5, should_downcast = False):
->>>>>>> c5ee6d94
+    def __cinit__(self, n_neighbors = 5, n_gpus = 1, devices = None, verbose = False, should_downcast = True):
         """
         Construct the NearestNeighbors object for training and querying.
 
@@ -157,13 +153,10 @@
             true will allow single-precision input arrays to be automatically downcasted to single
             precision. Default = False.
         """
-<<<<<<< HEAD
         self._verbose = verbose
         self.n_gpus = n_gpus
         self.devices = devices
-=======
         self.n_neighbors = n_neighbors
->>>>>>> c5ee6d94
         self._should_downcast = should_downcast
         self.input = <kNNParams*> malloc(sizeof(kNNParams))
 
