--- conflicted
+++ resolved
@@ -75,115 +75,8 @@
         )
 
 
-<<<<<<< HEAD
-cdef class NearestNeighbors:
-    """
-    NearestNeighbors is a unsupervised algorithm where if one wants to find the
-    "closest" datapoint(s) to new unseen data, one can calculate a suitable
-    "distance" between each and every point, and return the top K datapoints
-    which have the smallest distance to it.
-
-    cuML's KNN expects a cuDF DataFrame or a Numpy Array (where automatic
-    chunking will be done in to a Numpy Array in a future release), and fits a
-    special data structure first to approximate the distance calculations,
-    allowing our querying times to be O(plogn) and not the brute force O(np)
-    [where p = no(features)]:
-
-    Examples
-    ---------
-    .. code-block:: python
-
-      import cudf
-      from cuml.neighbors import NearestNeighbors
-      import numpy as np
-
-      np_float = np.array([
-        [1,2,3], # Point 1
-        [1,2,4], # Point 2
-        [2,2,4]  # Point 3
-      ]).astype('float32')
-
-      gdf_float = cudf.DataFrame()
-      gdf_float['dim_0'] = np.ascontiguousarray(np_float[:,0])
-      gdf_float['dim_1'] = np.ascontiguousarray(np_float[:,1])
-      gdf_float['dim_2'] = np.ascontiguousarray(np_float[:,2])
-
-      print('n_samples = 3, n_dims = 3')
-      print(gdf_float)
-
-      nn_float = NearestNeighbors()
-      nn_float.fit(gdf_float)
-      # get 3 nearest neighbors
-      distances,indices = nn_float.kneighbors(gdf_float,k=3)
-
-      print(indices)
-      print(distances)
-
-    Output:
-
-    .. code-block:: python
-
-      import cudf
-
-      # Both import methods supported
-      # from cuml.neighbors import NearestNeighbors
-      from cuml import NearestNeighbors
-
-      n_samples = 3, n_dims = 3
-
-      dim_0 dim_1 dim_2
-
-      0   1.0   2.0   3.0
-      1   1.0   2.0   4.0
-      2   2.0   2.0   4.0
-
-      # indices:
-
-               index_neighbor_0 index_neighbor_1 index_neighbor_2
-      0                0                1                2
-      1                1                0                2
-      2                2                1                0
-      # distances:
-
-               distance_neighbor_0 distance_neighbor_1 distance_neighbor_2
-      0                 0.0                 1.0                 2.0
-      1                 0.0                 1.0                 1.0
-      2                 0.0                 1.0                 2.0
-
-    Parameters
-    ----------
-    n_neighbors: int (default = 5)
-        The top K closest datapoints you want the algorithm to return.
-        If this number is large, then expect the algorithm to run slower.
-    should_downcast : bool (default = False)
-        Currently only single precision is supported in the underlying undex.
-        Setting this to true will allow single-precision input arrays to be
-        automatically downcasted to single precision.
-
-    Notes
-    ------
-    NearestNeighbors is a generative model. This means the data X has to be
-    stored in order for inference to occur.
-
-    **Applications of NearestNeighbors**
-
-        Applications of NearestNeighbors include recommendation systems where
-        content or colloborative filtering is used. Since NearestNeighbors is a
-        relatively simple generative model, it is also used in data
-        visualization and regression / classification tasks.
-
-    For an additional example see `the NearestNeighbors notebook
-    <https://github.com/rapidsai/notebook/blob/master/python/notebooks/knn_demo.ipynb>`_.
-
-    For additional docs, see `scikitlearn's NearestNeighbors
-    <https://scikit-learn.org/stable/modules/generated/sklearn.neighbors.NearestNeighbors.html#sklearn.neighbors.NearestNeighbors>`_.
-    """
-
-=======
 cdef class NearestNeighborsImpl:
 
-    
->>>>>>> 48ff5d86
     cpdef kNN *k
     cdef int num_gpus
     cdef uintptr_t X_ctype
@@ -198,13 +91,9 @@
     cpdef kNNParams *input
     cpdef object handle
 
-<<<<<<< HEAD
-    def __cinit__(self, n_neighbors=5, n_gpus=1, devices=None, verbose=False,
-                  should_downcast=True):
-=======
-    def __cinit__(self, n_neighbors = 5, n_gpus = 1, devices = None, verbose = False,
-                  should_downcast = True, handle = None):
->>>>>>> 48ff5d86
+
+    def __cinit__(self, n_neighbors = 5, n_gpus = 1, devices = None,
+                  verbose = False, should_downcast = True, handle = None):
         """
         Construct the NearestNeighbors object for training and querying.
 
@@ -295,12 +184,9 @@
             del self.k
 
         n_dims = X.shape[1]
-<<<<<<< HEAD
-        self.k = new kNN(n_dims, verbose=self._verbose)
-=======
-        cdef cumlHandle * handle_ = < cumlHandle * > < size_t > self.handle.getHandle()
+
+        cdef cumlHandle* handle_ = <cumlHandle*><size_t>self.handle.getHandle()
         self.k = new kNN(handle_[0], n_dims, verbose = self._verbose)
->>>>>>> 48ff5d86
 
         cdef uintptr_t X_ctype = -1
         cdef uintptr_t dev_ptr = -1
@@ -360,24 +246,12 @@
                        <int> 1)
 
     def _fit_mg(self, n_dims, alloc_info):
-<<<<<<< HEAD
-        """
-        Fits a model using multiple GPUs. This method takes in a list of dict
-        objects representing the distribution of the underlying device
-        pointers. The device information can be extracted from the pointers.
-=======
->>>>>>> 48ff5d86
-
 
         if self.k != NULL:
             del self.k
 
-<<<<<<< HEAD
-        self.k = new kNN(n_dims, verbose=self._verbose)
-=======
-        cdef cumlHandle * handle_ = < cumlHandle * > < size_t > self.handle.getHandle()
+        cdef cumlHandle* handle_ = <cumlHandle*><size_t>self.handle.getHandle()
         self.k = new kNN(handle_[0], n_dims, verbose = self._verbose)
->>>>>>> 48ff5d86
 
         del self.input
         self.input = <kNNParams*> malloc(len(alloc_info) * sizeof(kNNParams))
@@ -395,18 +269,205 @@
         self.k.fit(<kNNParams*> self.input,
                    <int> len(alloc_info))
 
-<<<<<<< HEAD
-    def kneighbors(self, X, k=None):
-        """
-        Query the GPU index for the k nearest neighbors of row vectors in X.
+    def kneighbors(self, X, k = None):
+
+        if k is None:
+            k = self.n_neighbors
+
+        X_m = self._downcast(X)
+
+        cdef uintptr_t X_ctype = self._get_ctype_ptr(X_m)
+        N = len(X)
+
+        # Need to establish result matrices for indices (Nxk)
+        # and for distances (Nxk)
+        I_ndarr = cuda.to_device(np.zeros(N*k, dtype=np.int64, order="C"))
+        D_ndarr = cuda.to_device(np.zeros(N*k, dtype=np.float32, order="C"))
+
+        cdef uintptr_t I_ptr = self._get_ctype_ptr(I_ndarr)
+        cdef uintptr_t D_ptr = self._get_ctype_ptr(D_ndarr)
+
+        self._kneighbors(X_ctype, N, k, I_ptr, D_ptr)
+
+        I_ndarr = I_ndarr.reshape((N, k))
+        D_ndarr = D_ndarr.reshape((N, k))
+
+        if isinstance(X, cudf.DataFrame):
+            inds = cudf.DataFrame()
+            for i in range(0, I_ndarr.shape[1]):
+                inds[str(i)] = I_ndarr[:, i]
+
+            dists = cudf.DataFrame()
+            for i in range(0, D_ndarr.shape[1]):
+                dists[str(i)] = D_ndarr[:, i]
+
+            return dists, inds
+
+        elif isinstance(X, np.ndarray):
+            inds = np.asarray(I_ndarr)
+            dists = np.asarray(D_ndarr)
+
+        del I_ndarr
+        del D_ndarr
+        del X_m
+
+        return dists, inds
+
+    def _kneighbors(self, X_ctype, N, k, I_ptr, D_ptr):
+
+        cdef uintptr_t inds = I_ptr
+        cdef uintptr_t dists = D_ptr
+        cdef uintptr_t x = X_ctype
+
+        self.k.search(<float*>x,
+                      <int> N,
+                      <long*>inds,
+                      <float*>dists,
+                      <int> k)
+
+
+class NearestNeighbors(Base):
+    """
+    NearestNeighbors is a unsupervised algorithm where if one wants to find the
+    "closest" datapoint(s) to new unseen data, one can calculate a suitable
+    "distance" between each and every point, and return the top K datapoints
+    which have the smallest distance to it.
+
+    cuML's KNN expects a cuDF DataFrame or a Numpy Array (where automatic
+    chunking will be done in to a Numpy Array in a future release), and fits a
+    special data structure first to approximate the distance calculations,
+    allowing our querying times to be O(plogn) and not the brute force O(np)
+    [where p = no(features)]:
+
+    Examples
+    ---------
+    .. code-block:: python
+
+      import cudf
+      from cuml.neighbors import NearestNeighbors
+      import numpy as np
+
+      np_float = np.array([
+        [1,2,3], # Point 1
+        [1,2,4], # Point 2
+        [2,2,4]  # Point 3
+      ]).astype('float32')
+
+      gdf_float = cudf.DataFrame()
+      gdf_float['dim_0'] = np.ascontiguousarray(np_float[:,0])
+      gdf_float['dim_1'] = np.ascontiguousarray(np_float[:,1])
+      gdf_float['dim_2'] = np.ascontiguousarray(np_float[:,2])
+
+      print('n_samples = 3, n_dims = 3')
+      print(gdf_float)
+
+      nn_float = NearestNeighbors()
+      nn_float.fit(gdf_float)
+      # get 3 nearest neighbors
+      distances,indices = nn_float.kneighbors(gdf_float,k=3)
+
+      print(indices)
+      print(distances)
+
+    Output:
+
+    .. code-block:: python
+
+      import cudf
+
+      # Both import methods supported
+      # from cuml.neighbors import NearestNeighbors
+      from cuml import NearestNeighbors
+
+      n_samples = 3, n_dims = 3
+
+      dim_0 dim_1 dim_2
+
+      0   1.0   2.0   3.0
+      1   1.0   2.0   4.0
+      2   2.0   2.0   4.0
+
+      # indices:
+
+               index_neighbor_0 index_neighbor_1 index_neighbor_2
+      0                0                1                2
+      1                1                0                2
+      2                2                1                0
+      # distances:
+
+               distance_neighbor_0 distance_neighbor_1 distance_neighbor_2
+      0                 0.0                 1.0                 2.0
+      1                 0.0                 1.0                 1.0
+      2                 0.0                 1.0                 2.0
+
+    Parameters
+    ----------
+    n_neighbors: int (default = 5)
+        The top K closest datapoints you want the algorithm to return.
+        If this number is large, then expect the algorithm to run slower.
+    should_downcast : bool (default = False)
+        Currently only single precision is supported in the underlying undex.
+        Setting this to true will allow single-precision input arrays to be
+        automatically downcasted to single precision.
+
+    Notes
+    ------
+    NearestNeighbors is a generative model. This means the data X has to be
+    stored in order for inference to occur.
+
+    **Applications of NearestNeighbors**
+
+        Applications of NearestNeighbors include recommendation systems where
+        content or colloborative filtering is used. Since NearestNeighbors is a
+        relatively simple generative model, it is also used in data
+        visualization and regression / classification tasks.
+
+    For an additional example see `the NearestNeighbors notebook
+    <https://github.com/rapidsai/notebook/blob/master/python/notebooks/knn_demo.ipynb>`_.
+
+    For additional docs, see `scikitlearn's NearestNeighbors
+    <https://scikit-learn.org/stable/modules/generated/sklearn.neighbors.NearestNeighbors.html#sklearn.neighbors.NearestNeighbors>`_.
+    """
+
+    def __init__(self, n_neighbors = 5, n_gpus = 1, devices = None, verbose = False,
+                 should_downcast = True, handle = None):
+        super(NearestNeighbors, self).__init__(handle, verbose)
+        self._impl = NearestNeighborsImpl(n_neighbors, n_gpus, devices, verbose,
+                                          should_downcast, self.handle)
+
+    def fit(self, X):
+        """
+        Fit GPU index for performing nearest neighbor queries.
 
         Parameters
         ----------
         X : cuDF DataFrame or numpy ndarray
             Dense matrix (floats or doubles) of shape (n_samples, n_features)
+        """
+        return self._impl.fit(X)
+
+
+    def kneighbors(self, X, k = None):
+
+        """
+        Query the GPU index for the k nearest neighbors of column vectors in X.
+
+        Parameters
+        ----------
+        X_ctype : Ctypes pointer (row-major)
+            Pointer to input data
+
+        N: Intetger
+            The number of rows in X
 
         k: Integer
-           The number of neighbors
+            Number of neighbors to search
+
+        I_ptr: Ctypes pointer (row-major)
+            Pointer to N*k array for output indices
+
+        D_ptr: Ctypes pointer (row-major)
+            Pointer to N*k array for output distances
 
         Returns
         ----------
@@ -417,217 +478,6 @@
         indices: cuDF DataFrame of numpy ndarray
             The indices of the k-nearest neighbors for each column vector in X
         """
-=======
-
-    def kneighbors(self, X, k = None):
-
->>>>>>> 48ff5d86
-
-        if k is None:
-            k = self.n_neighbors
-
-        X_m = self._downcast(X)
-
-        cdef uintptr_t X_ctype = self._get_ctype_ptr(X_m)
-        N = len(X)
-
-        # Need to establish result matrices for indices (Nxk)
-        # and for distances (Nxk)
-        I_ndarr = cuda.to_device(np.zeros(N*k, dtype=np.int64, order="C"))
-        D_ndarr = cuda.to_device(np.zeros(N*k, dtype=np.float32, order="C"))
-
-        cdef uintptr_t I_ptr = self._get_ctype_ptr(I_ndarr)
-        cdef uintptr_t D_ptr = self._get_ctype_ptr(D_ndarr)
-
-        self._kneighbors(X_ctype, N, k, I_ptr, D_ptr)
-
-        I_ndarr = I_ndarr.reshape((N, k))
-        D_ndarr = D_ndarr.reshape((N, k))
-
-        if isinstance(X, cudf.DataFrame):
-            inds = cudf.DataFrame()
-            for i in range(0, I_ndarr.shape[1]):
-                inds[str(i)] = I_ndarr[:, i]
-
-            dists = cudf.DataFrame()
-            for i in range(0, D_ndarr.shape[1]):
-                dists[str(i)] = D_ndarr[:, i]
-
-            return dists, inds
-
-        elif isinstance(X, np.ndarray):
-            inds = np.asarray(I_ndarr)
-            dists = np.asarray(D_ndarr)
-
-        del I_ndarr
-        del D_ndarr
-        del X_m
-
-        return dists, inds
-
-    def _kneighbors(self, X_ctype, N, k, I_ptr, D_ptr):
-
-
-        cdef uintptr_t inds = I_ptr
-        cdef uintptr_t dists = D_ptr
-        cdef uintptr_t x = X_ctype
-
-        self.k.search(<float*>x,
-                      <int> N,
-                      <long*>inds,
-                      <float*>dists,
-                      <int> k)
-
-
-
-class NearestNeighbors(Base):
-    """
-    NearestNeighbors is a unsupervised algorithm where if one wants to find the "closest"
-    datapoint(s) to new unseen data, one can calculate a suitable "distance" between
-    each and every point, and return the top K datapoints which have the smallest distance to it.
-
-    cuML's KNN expects a cuDF DataFrame or a Numpy Array (where automatic chunking will be done
-    in to a Numpy Array in a future release), and fits a special data structure first to
-    approximate the distance calculations, allowing our querying times to be O(plogn)
-    and not the brute force O(np) [where p = no(features)]:
-
-    Examples
-    ---------
-    .. code-block:: python
-
-      import cudf
-      from cuml.neighbors import NearestNeighbors
-      import numpy as np
-
-      np_float = np.array([
-        [1,2,3], # Point 1
-        [1,2,4], # Point 2
-        [2,2,4]  # Point 3
-      ]).astype('float32')
-
-      gdf_float = cudf.DataFrame()
-      gdf_float['dim_0'] = np.ascontiguousarray(np_float[:,0])
-      gdf_float['dim_1'] = np.ascontiguousarray(np_float[:,1])
-      gdf_float['dim_2'] = np.ascontiguousarray(np_float[:,2])
-
-      print('n_samples = 3, n_dims = 3')
-      print(gdf_float)
-
-      nn_float = NearestNeighbors()
-      nn_float.fit(gdf_float)
-      distances,indices = nn_float.kneighbors(gdf_float,k=3) #get 3 nearest neighbors
-
-      print(indices)
-      print(distances)
-
-    Output:
-
-    .. code-block:: python
-
-      import cudf
-
-      # Both import methods supported
-      # from cuml.neighbors import NearestNeighbors
-      from cuml import NearestNeighbors
-
-      n_samples = 3, n_dims = 3
-
-      dim_0 dim_1 dim_2
-
-      0   1.0   2.0   3.0
-      1   1.0   2.0   4.0
-      2   2.0   2.0   4.0
-
-      # indices:
-
-               index_neighbor_0 index_neighbor_1 index_neighbor_2
-      0                0                1                2
-      1                1                0                2
-      2                2                1                0
-      # distances:
-
-               distance_neighbor_0 distance_neighbor_1 distance_neighbor_2
-      0                 0.0                 1.0                 2.0
-      1                 0.0                 1.0                 1.0
-      2                 0.0                 1.0                 2.0
-
-    Parameters
-    ----------
-    n_neighbors: int (default = 5)
-        The top K closest datapoints you want the algorithm to return. If this number is large,
-        then expect the algorithm to run slower.
-    should_downcast : bool (default = False)
-        Currently only single precision is supported in the underlying undex. Setting this to
-        true will allow single-precision input arrays to be automatically downcasted to single
-        precision. Default = False.
-
-    Notes
-    ------
-    NearestNeighbors is a generative model. This means the data X has to be stored in order
-    for inference to occur.
-
-    **Applications of NearestNeighbors**
-
-        Applications of NearestNeighbors include recommendation systems where content or colloborative
-        filtering is used. Since NearestNeighbors is a relatively simple generative model, it is also
-        used in data visualization and regression / classification tasks.
-
-    For an additional example see `the NearestNeighbors notebook
-    <https://github.com/rapidsai/notebook/blob/master/python/notebooks/knn_demo.ipynb>`_.
-
-    For additional docs, see `scikitlearn's NearestNeighbors
-    <https://scikit-learn.org/stable/modules/generated/sklearn.neighbors.NearestNeighbors.html#sklearn.neighbors.NearestNeighbors>`_.
-    """
-
-    def __init__(self, n_neighbors = 5, n_gpus = 1, devices = None, verbose = False,
-                 should_downcast = True, handle = None):
-        super(NearestNeighbors, self).__init__(handle, verbose)
-        self._impl = NearestNeighborsImpl(n_neighbors, n_gpus, devices, verbose,
-                                          should_downcast, self.handle)
-
-    def fit(self, X):
-        """
-        Fit GPU index for performing nearest neighbor queries.
-
-        Parameters
-        ----------
-        X : cuDF DataFrame or numpy ndarray
-            Dense matrix (floats or doubles) of shape (n_samples, n_features)
-        """
-        return self._impl.fit(X)
-
-
-    def kneighbors(self, X, k = None):
-
-        """
-        Query the GPU index for the k nearest neighbors of column vectors in X.
-
-        Parameters
-        ----------
-        X_ctype : Ctypes pointer (row-major)
-            Pointer to input data
-
-        N: Intetger
-            The number of rows in X
-
-        k: Integer
-            Number of neighbors to search
-
-        I_ptr: Ctypes pointer (row-major)
-            Pointer to N*k array for output indices
-
-        D_ptr: Ctypes pointer (row-major)
-            Pointer to N*k array for output distances
-
-        Returns
-        ----------
-        distances: cuDF DataFrame or numpy ndarray
-            The distances of the k-nearest neighbors for each column vector
-            in X
-
-        indices: cuDF DataFrame of numpy ndarray
-            The indices of the k-nearest neighbors for each column vector in X
-        """
         return self._impl.kneighbors(X, k)
 
 
