#
# Copyright (c) 2019, NVIDIA CORPORATION.
#
# Licensed under the Apache License, Version 2.0 (the "License");
# you may not use this file except in compliance with the License.
# You may obtain a copy of the License at
#
#     http://www.apache.org/licenses/LICENSE-2.0
#
# Unless required by applicable law or agreed to in writing, software
# distributed under the License is distributed on an "AS IS" BASIS,
# WITHOUT WARRANTIES OR CONDITIONS OF ANY KIND, either express or implied.
# See the License for the specific language governing permissions and
# limitations under the License.
#

# cython: profile=False
# distutils: language = c++
# cython: embedsignature = True
# cython: language_level = 3

import numpy as np
import pandas as pd
import cudf
import ctypes
import cuml
import warnings

from cuml.common.base import Base
from cuml.utils import get_cudf_column_ptr, get_dev_array_ptr, \
    input_to_dev_array, zeros, row_matrix

from cython.operator cimport dereference as deref

from cuml.common.handle cimport cumlHandle


from libcpp cimport bool
from libcpp.memory cimport shared_ptr

import rmm
from libc.stdlib cimport malloc, free

from libc.stdint cimport uintptr_t, int64_t
from libc.stdlib cimport calloc, malloc, free

from numba import cuda
import rmm

cimport cuml.common.handle
cimport cuml.common.cuda

<<<<<<< HEAD
cdef extern from "knn/knn.hpp" namespace "ML":
=======
cdef extern from "cuml/cuml.hpp" namespace "ML" nogil:
    cdef cppclass deviceAllocator:
        pass

    cdef cppclass cumlHandle:
        cumlHandle() except +
        void setStream(cuml.common.cuda._Stream s) except +
        void setDeviceAllocator(shared_ptr[deviceAllocator] a) except +
        cuml.common.cuda._Stream getStream() except +

cdef extern from "cuml/neighbors/knn.hpp" namespace "ML":
>>>>>>> 0930e8b4

    void brute_force_knn(
        cumlHandle &handle,
        float **input,
        int *sizes,
        int n_params,
        int D,
        float *search_items,
        int n,
        int64_t *res_I,
        float *res_D,
        int k
    ) except +

    void chunk_host_array(
        cumlHandle &handle,
        const float *ptr,
        int n,
        int D,
        int *devices,
        float **output,
        int *sizes,
        int n_chunks
    ) except +


class NearestNeighbors(Base):
    """
    NearestNeighbors is an unsupervised algorithm for querying neighborhoods
    from a given set of datapoints. Currently, cuML supports k-NN queries,
    which define the neighborhood as the closest `k` neighbors to each query
    point.
    Note: Should_downcast is deprecated and will be removed in 0.10,
        please use the convert_dtypes variable instead.
    Examples
    ---------
    .. code-block:: python

      import cudf
      from cuml.neighbors import NearestNeighbors
      import numpy as np

      np_float = np.array([
        [1,2,3], # Point 1
        [1,2,4], # Point 2
        [2,2,4]  # Point 3
      ]).astype('float32')

      gdf_float = cudf.DataFrame()
      gdf_float['dim_0'] = np.ascontiguousarray(np_float[:,0])
      gdf_float['dim_1'] = np.ascontiguousarray(np_float[:,1])
      gdf_float['dim_2'] = np.ascontiguousarray(np_float[:,2])

      print('n_samples = 3, n_dims = 3')
      print(gdf_float)

      nn_float = NearestNeighbors()
      nn_float.fit(gdf_float)
      # get 3 nearest neighbors
      distances,indices = nn_float.kneighbors(gdf_float,k=3)

      print(indices)
      print(distances)

    Output:

    .. code-block:: python

      import cudf

      # Both import methods supported
      # from cuml.neighbors import NearestNeighbors
      from cuml import NearestNeighbors

      n_samples = 3, n_dims = 3

      dim_0 dim_1 dim_2

      0   1.0   2.0   3.0
      1   1.0   2.0   4.0
      2   2.0   2.0   4.0

      # indices:

               index_neighbor_0 index_neighbor_1 index_neighbor_2
      0                0                1                2
      1                1                0                2
      2                2                1                0
      # distances:

               distance_neighbor_0 distance_neighbor_1 distance_neighbor_2
      0                 0.0                 1.0                 2.0
      1                 0.0                 1.0                 1.0
      2                 0.0                 1.0                 2.0

    Parameters
    ----------
    n_neighbors : int (default = 5)
        The top K closest datapoints you want the algorithm to return.
        Currently, this value must be < 1024.
    n_gpus : int number of gpus to use for multi-GPU operation
    devices : list[int] list of devices to use for multi-GPU operation
    verbose : bool print logging
    handle : cuml.Handle cuML handle to use for underlying resource
    metric : string distance metric to use. default = "seuclidean". Currently,
        only "euclidean" and "sqeuclidean" are supported.
    should_downcast : bool (default = None)
        Currently only single precision is supported in the underlying undex.
        Setting this to true will allow single-precision input arrays to be
        automatically downcasted to single precision.

    Notes
    ------

    For an additional example see `the NearestNeighbors notebook
    <https://github.com/rapidsai/notebook/blob/master/python/notebooks/knn_demo.ipynb>`_.

    For additional docs, see `scikitlearn's NearestNeighbors
    <https://scikit-learn.org/stable/modules/generated/sklearn.neighbors.NearestNeighbors.html#sklearn.neighbors.NearestNeighbors>`_.
    """
    def __init__(self,
                 n_neighbors=5,
                 devices=None,
                 verbose=False,
                 should_downcast=None,
                 handle=None,
                 algorithm="brute",
                 metric="seuclidean"):
        """
        Construct the NearestNeighbors object for training and querying.

        Parameters
        ----------
        should_downcast: bool (default = None)
            Currently only single precision is supported in the underlying
            index. Setting this to true will allow single-precision input
            arrays to be automatically downcasted to single precision.
        """

        super(NearestNeighbors, self).__init__(handle, verbose)

        self.n_gpus = devices
        self.devices = devices
        self.n_neighbors = n_neighbors
        self._should_downcast = should_downcast
        self.n_indices = 0
        self.metric = metric
        self.algorithm = algorithm
        self.sizes = None
        self.input = None

    def __del__(self):

        # Explicitly free these since they were allocated
        # on the heap.
        if self.n_indices > 0:
            if self.sizes is not None:
                free(<int*><size_t>self.sizes)
            if self.input is not None:
                free(<float**><size_t>self.input)
            self.n_indices = 0

    def __getstate__(self):
        state = self.__dict__.copy()

        if self.n_indices > 1:
            print("n_indices: " + str(self.n_indices))
            raise Exception("Serialization of multi-GPU models is "
                            "not yet supported")

        del state['handle']

        # Only need to store index if fit() was called
        if self.n_indices == 1:
            state['X_m'] = cudf.DataFrame.from_gpu_matrix(self.X_m)
            del state["sizes"]
            del state["input"]

        return state

    def __setstate__(self, state):
        super(NearestNeighbors, self).__init__(handle=None,
                                               verbose=state['verbose'])

        cdef float** input_arr
        cdef int* sizes_arr

        cdef uintptr_t x_ctype
        # Only need to recover state if model had been previously fit
        if state["n_indices"] == 1:

            state['X_m'] = row_matrix(state['X_m'])

            X_m = state["X_m"]

            input_arr = <float**> malloc(sizeof(float *))
            sizes_arr = <int*> malloc(sizeof(int))

            x_ctype = X_m.device_ctypes_pointer.value

            sizes_arr[0] = <int>len(X_m)
            input_arr[0] = <float*>x_ctype

            self.input = <size_t>input_arr
            self.sizes = <size_t>sizes_arr

        self.__dict__.update(state)

    def fit(self, X, convert_dtype=True):
        """
        Fit GPU index for performing nearest neighbor queries.

        Parameters
        ----------
        X : array-like (device or host) shape = (n_samples, n_features)
            Dense matrix (floats or doubles) of shape (n_samples, n_features).
            Acceptable formats: cuDF DataFrame, NumPy ndarray, Numba device
            ndarray, cuda array interface compliant array like CuPy

        convert_dtype : bool, optional (default = True)
            When set to True, the fit method will automatically
            convert the inputs to np.float32.
            Note: Convert dtype will be set to False once should_downcast is
                deprecated in 0.10
        """

        if self._should_downcast:
            warnings.warn("Parameter should_downcast is deprecated, use "
                          "convert_dtype in fit and kneighbors "
                          " methods instead. ")
            convert_dtype = True

        self.__del__()

        if len(X.shape) != 2:
            raise ValueError("data should be two dimensional")

        self.n_dims = X.shape[1]

        cdef cumlHandle* handle_ = <cumlHandle*><size_t>self.handle.getHandle()

        cdef uintptr_t X_ctype = -1
        cdef uintptr_t dev_ptr = -1

        cdef float** input_arr
        cdef int* sizes_arr

        if isinstance(X, np.ndarray) and self.n_gpus > 1:

            if X.dtype != np.float32:
                if self._should_downcast or convert_dtype:
                    X = np.ascontiguousarray(X, np.float32)
                    if len(X[X == np.inf]) > 0:
                        raise ValueError("Downcast to single-precision "
                                         "resulted in data loss.")
                else:
                    raise TypeError("Only single precision floating point is"
                                    " supported for this algorithm. Use "
                                    "'convert_dtype=True' if you'd like it "
                                    "to be automatically casted to single "
                                    "precision.")

            sys_devices = set([d.id for d in cuda.gpus])

            if self.devices is not None:
                for d in self.devices:
                    if d not in sys_devices:
                        raise RuntimeError("Device %d is not available" % d)

                final_devices = self.devices

            else:
                n_gpus = min(self.n_gpus, len(sys_devices))
                final_devices = list(sys_devices)[:n_gpus]

            final_devices = np.ascontiguousarray(np.array(final_devices),
                                                 np.int32)

            X_ctype = X.ctypes.data
            dev_ptr = final_devices.ctypes.data

            input_arr = <float**> malloc(len(final_devices) * sizeof(float *))
            sizes_arr = <int*> malloc(len(final_devices) * sizeof(int))

            chunk_host_array(
                handle_[0],
                <float*>X_ctype,
                <int>X.shape[0],
                <int>X.shape[1],
                <int*>dev_ptr,
                <float**>input_arr,
                <int*>sizes_arr,
                <int>len(final_devices)
            )

            self.input = <size_t>input_arr
            self.sizes = <size_t>sizes_arr
            self.n_indices = len(final_devices)

        else:
            self.X_m, X_ctype, n_rows, n_cols, dtype = \
                input_to_dev_array(X, order='C', check_dtype=np.float32,
                                   convert_to_dtype=(np.float32
                                                     if convert_dtype
                                                     else None))

            input_arr = <float**> malloc(sizeof(float *))
            sizes_arr = <int*> malloc(sizeof(int))

            sizes_arr[0] = <int>len(X)
            input_arr[0] = <float*>X_ctype

            self.n_indices = 1

            self.input = <size_t>input_arr
            self.sizes = <size_t>sizes_arr

        return self

    def _fit_mg(self, n_dims, alloc_info):
        """
        Fits a model using multiple GPUs. This method takes in a list of dict
        objects representing the distribution of the underlying device
        pointers. The device information can be extracted from the pointers.

        :param n_dims
            the number of features for each vector
        :param alloc_info
            a list of __cuda_array_interface__ dicts
        :return:
        """

        cdef cumlHandle* handle_ = <cumlHandle*><size_t>self.handle.getHandle()

        self.__del__()

        cdef float** input_arr = \
            <float**> malloc(len(alloc_info) * sizeof(float*))
        cdef int* sizes_arr = <int*>malloc(len(alloc_info)*sizeof(int))

        self.n_indices = len(alloc_info)

        cdef uintptr_t input_ptr
        for i in range(len(alloc_info)):
            sizes_arr[i] = < int > alloc_info[i]["shape"][0]

            input_ptr = alloc_info[i]["data"][0]
            input_arr[i] = < float * > input_ptr

        self.sizes = <size_t>sizes_arr
        self.input = <size_t>input_arr

        self.n_dims = n_dims

    def kneighbors(self, X, k=None, convert_dtype=True):
        """
        Query the GPU index for the k nearest neighbors of column vectors in X.

        Parameters
        ----------
        X : array-like (device or host) shape = (n_samples, n_features)
            Dense matrix (floats or doubles) of shape (n_samples, n_features).
            Acceptable formats: cuDF DataFrame, NumPy ndarray, Numba device
            ndarray, cuda array interface compliant array like CuPy

        k: Integer
            Number of neighbors to search


        convert_dtype : bool, optional (default = True)
            When set to True, the kneighbors method will automatically
            convert the inputs to np.float32.
            Note: Convert dtype will be set to False once should_downcast is
                deprecated in 0.10
        Returns
        ----------
        distances: cuDF DataFrame or numpy ndarray
            The distances of the k-nearest neighbors for each column vector
            in X

        indices: cuDF DataFrame of numpy ndarray
            The indices of the k-nearest neighbors for each column vector in X
        """

        if k is None:
            k = self.n_neighbors

        if self._should_downcast:
            warnings.warn("Parameter should_downcast is deprecated, use "
                          "convert_dtype in fit and kneighbors"
                          " methods instead. ")

            convert_dtype = True

        X_m, X_ctype, N, _, dtype = \
            input_to_dev_array(X, order='C', check_dtype=np.float32,
                               convert_to_dtype=(np.float32 if convert_dtype
                                                 else None))

        # Need to establish result matrices for indices (Nxk)
        # and for distances (Nxk)
        I_ndarr = rmm.to_device(zeros(N*k, dtype=np.int64, order="C"))
        D_ndarr = rmm.to_device(zeros(N*k, dtype=np.float32, order="C"))

        cdef uintptr_t I_ptr = get_dev_array_ptr(I_ndarr)
        cdef uintptr_t D_ptr = get_dev_array_ptr(D_ndarr)

        cdef float** inputs = <float**><size_t>self.input
        cdef int* sizes = <int*><size_t>self.sizes

        cdef cumlHandle* handle_ = <cumlHandle*><size_t>self.handle.getHandle()

        cdef uintptr_t x_ctype_st = X_ctype

        brute_force_knn(
            handle_[0],
            <float**>inputs,
            <int*>sizes,
            <int>self.n_indices,
            <int>self.n_dims,
            <float*>x_ctype_st,
            <int>N,
            <int64_t*>I_ptr,
            <float*>D_ptr,
            <int>k
        )

        I_ndarr = I_ndarr.reshape((N, k))
        D_ndarr = D_ndarr.reshape((N, k))

        if isinstance(X, cudf.DataFrame):
            inds = cudf.DataFrame()
            for i in range(0, I_ndarr.shape[1]):
                inds[str(i)] = I_ndarr[:, i]

            dists = cudf.DataFrame()
            for i in range(0, D_ndarr.shape[1]):
                dists[str(i)] = D_ndarr[:, i]

            return dists, inds

        elif isinstance(X, np.ndarray):
            inds = np.asarray(I_ndarr)
            dists = np.asarray(D_ndarr)

        del I_ndarr
        del D_ndarr
        del X_m

        return dists, inds

    def _kneighbors(self, X_ctype, N, I_ptr, D_ptr, k):

        cdef uintptr_t inds = I_ptr
        cdef uintptr_t dists = D_ptr
        cdef uintptr_t x = X_ctype

        cdef uintptr_t input_arr = self.input
        cdef uintptr_t sizes_arr = self.sizes

        cdef cumlHandle* handle_ = <cumlHandle*><size_t>self.handle.getHandle()

        brute_force_knn(
            handle_[0],
            <float**>input_arr,
            <int*>sizes_arr,
            <int>self.n_indices,
            <int>self.n_dims,
            <float*>x,
            <int>N,
            <int64_t*>inds,
            <float*>dists,
            <int>k
        )<|MERGE_RESOLUTION|>--- conflicted
+++ resolved
@@ -50,9 +50,6 @@
 cimport cuml.common.handle
 cimport cuml.common.cuda
 
-<<<<<<< HEAD
-cdef extern from "knn/knn.hpp" namespace "ML":
-=======
 cdef extern from "cuml/cuml.hpp" namespace "ML" nogil:
     cdef cppclass deviceAllocator:
         pass
@@ -64,7 +61,6 @@
         cuml.common.cuda._Stream getStream() except +
 
 cdef extern from "cuml/neighbors/knn.hpp" namespace "ML":
->>>>>>> 0930e8b4
 
     void brute_force_knn(
         cumlHandle &handle,
