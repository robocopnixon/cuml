--- conflicted
+++ resolved
@@ -21,11 +21,8 @@
 - PR #422: Issue in the PCA tests was solved and CI can run with driver 418
 - PR #409: Add entry to gitmodules to ignore build artifacts
 - PR #412: Fix for svdQR function in ml-prims
-<<<<<<< HEAD
 - PR #358: Fixed an issue when switching streams on MLCommon::device_buffer and MLCommon::host_buffer
-=======
 - PR #434: Fixing bug in CSR tests
->>>>>>> 78a9202c
 
 # cuML 0.6.0 (22 Mar 2019)
 
