# cuML 0.11.0 (Date TBD)

## New Features
<<<<<<< HEAD
- PR #1218: prims: histogram prim
=======
- PR #1129: c++: a separate include folder for C++ API distribution
>>>>>>> 494cf0b9

## Improvements
- PR #1170: Use git to clone subprojects instead of git submodules
- PR #1225: setup.py clone dependencies like cmake and correct include paths
- PR #1224: Refactored FIL to prepare for sparse trees
- PR #1249: Include libcuml.so C API in installed targets
- PR #1259: Conda dev environment updates and use libcumlprims current version in CI

## Bug Fixes
- PR #1212: Fix cmake git cloning always running configure in subprojects


# cuML 0.10.0 (Date TBD)

## New Features
- PR #1148: C++ benchmark tool for c++/CUDA code inside cuML
- PR #1071: Selective eigen solver of cuSolver
- PR #1073: Updating RF wrappers to use FIL for GPU accelerated prediction
- PR #1104: CUDA 10.1 support
- PR #1113: prims: new batched make-symmetric-matrix primitive
- PR #1112: prims: new batched-gemv primitive
- PR #855: Added benchmark tools
- PR #1149 Add YYMMDD to version tag for nightly conda packages
- PR #892: General Gram matrices prim
- PR #912: Support Vector Machine

## Improvements
- PR #961: High Peformance RF; HIST algo
- PR #1028: Dockerfile updates after dir restructure. Conda env yaml to add statsmodels as a dependency
- PR #1047: Consistent OPG interface for kmeans, based on internal libcumlprims update
- PR #763: Add examples to train_test_split documentation
- PR #1093: Unified inference kernels for different FIL algorithms
- PR #1076: Paying off some UMAP / Spectral tech debt.
- PR #1086: Ensure RegressorMixin scorer uses device arrays
- PR #1108: input_to_host_array function in input_utils for input processing to host arrays
- PR #1114: K-means: Exposing useful params, removing unused params, proxying params in Dask
- PR #1138: Implementing ANY_RANK semantics on irecv
- PR #1142: prims: expose separate InType and OutType for unaryOp and binaryOp
- PR #1115: Moving dask_make_blobs to cuml.dask.datasets. Adding conversion to dask.DataFrame
- PR #1136: CUDA 10.1 CI updates
- PR #1135: K-means: add boundary cases for kmeans||, support finer control with convergence
- PR #1163: Some more correctness improvements. Better verbose printing
- PR #1165: Adding except + in all remaining cython
- PR #1186: Using LocalCUDACluster Pytest fixture
- PR #1173: Docs: Barnes Hut TSNE documentation
- PR #1176: Use new RMM API based on Cython
- PR #1247: Improved MNMG RF error checking

## Bug Fixes

- PR #1231: RF respect number of cuda streams from cuml handle
- PR #1230: Rf bugfix memleak in regression
- PR #1208: compile dbscan bug
- PR #1016: Use correct libcumlprims version in GPU CI
- PR #1040: Update version of numba in development conda yaml files
- PR #1043: Updates to accomodate cuDF python code reorganization
- PR #1044: Remove nvidia driver installation from ci/cpu/build.sh
- PR #991: Barnes Hut TSNE Memory Issue Fixes
- PR #1075: Pinning Dask version for consistent CI results
- PR #990: Barnes Hut TSNE Memory Issue Fixes
- PR #1066: Using proper set of workers to destroy nccl comms
- PR #1072: Remove pip requirements and setup
- PR #1074: Fix flake8 CI style check
- PR #1087: Accuracy improvement for sqrt/log in RF max_feature
- PR #1088: Change straggling numba python allocations to use RMM
- PR #1106: Pinning Distributed version to match Dask for consistent CI results
- PR #1116: TSNE CUDA 10.1 Bug Fixes
- PR #1132: DBSCAN Batching Bug Fix
- PR #1162: DASK RF random seed bug fix
- PR #1164: Fix check_dtype arg handling for input_to_dev_array
- PR #1171: SVM prediction bug fix
- PR #1177: Update dask and distributed to 2.5
- PR #1204: Fix SVM crash on Turing
- PR #1199: Replaced sprintf() with snprintf() in THROW()
- PR #1205: Update dask-cuda in yml envs
- PR #1211: Fixing Dask k-means transform bug and adding test
- PR #1236: Improve fix for SMO solvers potential crash on Turing
- PR #1251: Disable compiler optimization for CUDA 10.1 for distance prims

# cuML 0.9.0 (21 Aug 2019)

## New Features

- PR #894: Convert RF to treelite format
- PR #826: Jones transformation of params for ARIMA models timeSeries ml-prim
- PR #697: Silhouette Score metric ml-prim
- PR #674: KL Divergence metric ml-prim
- PR #787: homogeneity, completeness and v-measure metrics ml-prim
- PR #711: Mutual Information metric ml-prim
- PR #724: Entropy metric ml-prim
- PR #766: Expose score method based on inertia for KMeans
- PR #823: prims: cluster dispersion metric
- PR #816: Added inverse_transform() for LabelEncoder
- PR #789: prims: sampling without replacement
- PR #813: prims: Col major istance prim
- PR #635: Random Forest & Decision Tree Regression (Single-GPU)
- PR #819: Forest Inferencing Library (FIL)
- PR #829: C++: enable nvtx ranges
- PR #835: Holt-Winters algorithm
- PR #837: treelite for decision forest exchange format
- PR #871: Wrapper for FIL
- PR #870: make_blobs python function
- PR #881: wrappers for accuracy_score and adjusted_rand_score functions
- PR #840: Dask RF classification and regression
- PR #870: make_blobs python function
- PR #879: import of treelite models to FIL
- PR #892: General Gram matrices prim
- PR #883: Adding MNMG Kmeans
- PR #930: Dask RF
- PR #882: TSNE - T-Distributed Stochastic Neighbourhood Embedding
- PR #624: Internals API & Graph Based Dimensionality Reductions Callback
- PR #926: Wrapper for FIL
- PR #994: Adding MPI comm impl for testing / benchmarking MNMG CUDA
- PR #960: Enable using libcumlprims for MG algorithms/prims

## Improvements
- PR #822: build: build.sh update to club all make targets together
- PR #807: Added development conda yml files
- PR #840: Require cmake >= 3.14
- PR #832: Stateless Decision Tree and Random Forest API
- PR #857: Small modifications to comms for utilizing IB w/ Dask
- PR #851: Random forest Stateless API wrappers
- PR #865: High Performance RF
- PR #895: Pretty prints arguments!
- PR #920: Add an empty marker kernel for tracing purposes
- PR #915: syncStream added to cumlCommunicator
- PR #922: Random Forest support in FIL
- PR #911: Update headers to credit CannyLabs BH TSNE implementation
- PR #918: Streamline CUDA_REL environment variable
- PR #924: kmeans: updated APIs to be stateless, refactored code for mnmg support
- PR #950: global_bias support in FIL
- PR #773: Significant improvements to input checking of all classes and common input API for Python
- PR #957: Adding docs to RF & KMeans MNMG. Small fixes for release
- PR #965: Making dask-ml a hard dependency
- PR #976: Update api.rst for new 0.9 classes
- PR #973: Use cudaDeviceGetAttribute instead of relying on cudaDeviceProp object being passed
- PR #978: Update README for 0.9
- PR #1009: Fix references to notebooks-contrib
- PR #1015: Ability to control the number of internal streams in cumlHandle_impl via cumlHandle
- PR #1175: Add more modules to docs ToC

## Bug Fixes

- PR #923: Fix misshapen level/trend/season HoltWinters output
- PR #831: Update conda package dependencies to cudf 0.9
- PR #772: Add missing cython headers to SGD and CD
- PR #849: PCA no attribute trans_input_ transform bug fix
- PR #869: Removing incorrect information from KNN Docs
- PR #885: libclang installation fix for GPUCI
- PR #896: Fix typo in comms build instructions
- PR #921: Fix build scripts using incorrect cudf version
- PR #928: TSNE Stability Adjustments
- PR #934: Cache cudaDeviceProp in cumlHandle for perf reasons
- PR #932: Change default param value for RF classifier
- PR #949: Fix dtype conversion tests for unsupported cudf dtypes
- PR #908: Fix local build generated file ownerships
- PR #983: Change RF max_depth default to 16
- PR #987: Change default values for knn
- PR #988: Switch to exact tsne
- PR #991: Cleanup python code in cuml.dask.cluster
- PR #996: ucx_initialized being properly set in CommsContext
- PR #1007: Throws a well defined error when mutigpu is not enabled
- PR #1018: Hint location of nccl in build.sh for CI
- PR #1022: Using random_state to make K-Means MNMG tests deterministic
- PR #1034: Fix typos and formatting issues in RF docs

# cuML 0.8.0 (27 June 2019)

## New Features

- PR #652: Adjusted Rand Index metric ml-prim
- PR #679: Class label manipulation ml-prim
- PR #636: Rand Index metric ml-prim
- PR #515: Added Random Projection feature
- PR #504: Contingency matrix ml-prim
- PR #644: Add train_test_split utility for cuDF dataframes
- PR #612: Allow Cuda Array Interface, Numba inputs and input code refactor
- PR #641: C: Separate C-wrapper library build to generate libcuml.so
- PR #631: Add nvcategory based ordinal label encoder
- PR #681: Add MBSGDClassifier and MBSGDRegressor classes around SGD
- PR #705: Quasi Newton solver and LogisticRegression Python classes
- PR #670: Add test skipping functionality to build.sh
- PR #678: Random Forest Python class
- PR #684: prims: make_blobs primitive
- PR #673: prims: reduce cols by key primitive
- PR #812: Add cuML Communications API & consolidate Dask cuML

## Improvements

- PR #597: C++ cuML and ml-prims folder refactor
- PR #590: QN Recover from numeric errors
- PR #482: Introduce cumlHandle for pca and tsvd
- PR #573: Remove use of unnecessary cuDF column and series copies
- PR #601: Cython PEP8 cleanup and CI integration
- PR #596: Introduce cumlHandle for ols and ridge
- PR #579: Introduce cumlHandle for cd and sgd, and propagate C++ errors in cython level for cd and sgd
- PR #604: Adding cumlHandle to kNN, spectral methods, and UMAP
- PR #616: Enable clang-format for enforcing coding style
- PR #618: CI: Enable copyright header checks
- PR #622: Updated to use 0.8 dependencies
- PR #626: Added build.sh script, updated CI scripts and documentation
- PR #633: build: Auto-detection of GPU_ARCHS during cmake
- PR #650: Moving brute force kNN to prims. Creating stateless kNN API.
- PR #662: C++: Bulk clang-format updates
- PR #671: Added pickle pytests and correct pickling of Base class
- PR #675: atomicMin/Max(float, double) with integer atomics and bit flipping
- PR #677: build: 'deep-clean' to build.sh to clean faiss build as well
- PR #683: Use stateless c++ API in KNN so that it can be pickled properly
- PR #686: Use stateless c++ API in UMAP so that it can be pickled properly
- PR #695: prims: Refactor pairwise distance
- PR #707: Added stress test and updated documentation for RF
- PR #701: Added emacs temporary file patterns to .gitignore
- PR #606: C++: Added tests for host_buffer and improved device_buffer and host_buffer implementation
- PR #726: Updated RF docs and stress test
- PR #730: Update README and RF docs for 0.8
- PR #744: Random projections generating binomial on device. Fixing tests.
- PR #741: Update API docs for 0.8
- PR #754: Pickling of UMAP/KNN
- PR #753: Made PCA and TSVD picklable
- PR #746: LogisticRegression and QN API docstrings

## Bug Fixes
- PR #584: Added missing virtual destructor to deviceAllocator and hostAllocator
- PR #620: C++: Removed old unit-test files in ml-prims
- PR #627: C++: Fixed dbscan crash issue filed in 613
- PR #640: Remove setuptools from conda run dependency
- PR #646: Update link in contributing.md
- PR #649: Bug fix to LinAlg::reduce_rows_by_key prim filed in issue #648
- PR #666: fixes to gitutils.py to resolve both string decode and handling of uncommitted files
- PR #676: Fix template parameters in `bernoulli()` implementation.
- PR #685: Make CuPy optional to avoid nccl conda package conflicts
- PR #687: prims: updated tolerance for reduce_cols_by_key unit-tests
- PR #689: Removing extra prints from NearestNeighbors cython
- PR #718: Bug fix for DBSCAN and increasing batch size of sgd
- PR #719: Adding additional checks for dtype of the data
- PR #736: Bug fix for RF wrapper and .cu print function
- PR #547: Fixed issue if C++ compiler is specified via CXX during configure.
- PR #759: Configure Sphinx to render params correctly
- PR #762: Apply threshold to remove flakiness of UMAP tests.
- PR #768: Fixing memory bug from stateless refactor
- PR #782: Nearest neighbors checking properly whether memory should be freed
- PR #783: UMAP was using wrong size for knn computation
- PR #776: Hotfix for self.variables in RF
- PR #777: Fix numpy input bug
- PR #784: Fix jit of shuffle_idx python function
- PR #790: Fix rows_sample input type for RF
- PR #793: Fix for dtype conversion utility for numba arrays without cupy installed
- PR #806: Add a seed for sklearn model in RF test file
- PR #843: Rf quantile fix

# cuML 0.7.0 (10 May 2019)

## New Features

- PR #405: Quasi-Newton GLM Solvers
- PR #277: Add row- and column-wise weighted mean primitive
- PR #424: Add a grid-sync struct for inter-block synchronization
- PR #430: Add R-Squared Score to ml primitives
- PR #463: Add matrix gather to ml primitives
- PR #435: Expose cumlhandle in cython + developer guide
- PR #455: Remove default-stream arguement across ml-prims and cuML
- PR #375: cuml cpp shared library renamed to libcuml++.so
- PR #460: Random Forest & Decision Trees (Single-GPU, Classification)
- PR #491: Add doxygen build target for ml-prims
- PR #505: Add R-Squared Score to python interface
- PR #507: Add coordinate descent for lasso and elastic-net
- PR #511: Add a minmax ml-prim
- PR #516: Added Trustworthiness score feature
- PR #520: Add local build script to mimic gpuCI
- PR #503: Add column-wise matrix sort primitive
- PR #525: Add docs build script to cuML
- PR #528: Remove current KMeans and replace it with a new single GPU implementation built using ML primitives

## Improvements

- PR #481: Refactoring Quasi-Newton to use cumlHandle
- PR #467: Added validity check on cumlHandle_t
- PR #461: Rewrote permute and added column major version
- PR #440: README updates
- PR #295: Improve build-time and the interface e.g., enable bool-OutType, for distance()
- PR #390: Update docs version
- PR #272: Add stream parameters to cublas and cusolver wrapper functions
- PR #447: Added building and running mlprims tests to CI
- PR #445: Lower dbscan memory usage by computing adjacency matrix directly
- PR #431: Add support for fancy iterator input types to LinAlg::reduce_rows_by_key
- PR #394: Introducing cumlHandle API to dbscan and add example
- PR #500: Added CI check for black listed CUDA Runtime API calls
- PR #475: exposing cumlHandle for dbscan from python-side
- PR #395: Edited the CONTRIBUTING.md file
- PR #407: Test files to run stress, correctness and unit tests for cuml algos
- PR #512: generic copy method for copying buffers between device/host
- PR #533: Add cudatoolkit conda dependency
- PR #524: Use cmake find blas and find lapack to pass configure options to faiss
- PR #527: Added notes on UMAP differences from reference implementation
- PR #540: Use latest release version in update-version CI script
- PR #552: Re-enable assert in kmeans tests with xfail as needed
- PR #581: Add shared memory fast col major to row major function back with bound checks
- PR #592: More efficient matrix copy/reverse methods
- PR #721: Added pickle tests for DBSCAN and Random Projections

## Bug Fixes

- PR #334: Fixed segfault in `ML::cumlHandle_impl::destroyResources`
- PR #349: Developer guide clarifications for cumlHandle and cumlHandle_impl
- PR #398: Fix CI scripts to allow nightlies to be uploaded
- PR #399: Skip PCA tests to allow CI to run with driver 418
- PR #422: Issue in the PCA tests was solved and CI can run with driver 418
- PR #409: Add entry to gitmodules to ignore build artifacts
- PR #412: Fix for svdQR function in ml-prims
- PR #438: Code that depended on FAISS was building everytime.
- PR #358: Fixed an issue when switching streams on MLCommon::device_buffer and MLCommon::host_buffer
- PR #434: Fixing bug in CSR tests
- PR #443: Remove defaults channel from ci scripts
- PR #384: 64b index arithmetic updates to the kernels inside ml-prims
- PR #459: Fix for runtime library path of pip package
- PR #464: Fix for C++11 destructor warning in qn
- PR #466: Add support for column-major in LinAlg::*Norm methods
- PR #465: Fixing deadlock issue in GridSync due to consecutive sync calls
- PR #468: Fix dbscan example build failure
- PR #470: Fix resource leakage in Kalman filter python wrapper
- PR #473: Fix gather ml-prim test for change in rng uniform API
- PR #477: Fixes default stream initialization in cumlHandle
- PR #480: Replaced qn_fit() declaration with #include of file containing definition to fix linker error
- PR #495: Update cuDF and RMM versions in GPU ci test scripts
- PR #499: DEVELOPER_GUIDE.md: fixed links and clarified ML::detail::streamSyncer example
- PR #506: Re enable ml-prim tests in CI
- PR #508: Fix for an error with default argument in LinAlg::meanSquaredError
- PR #519: README.md Updates and adding BUILD.md back
- PR #526: Fix the issue of wrong results when fit and transform of PCA are called separately
- PR #531: Fixing missing arguments in updateDevice() for RF
- PR #543: Exposing dbscan batch size through cython API and fixing broken batching
- PR #551: Made use of ZLIB_LIBRARIES consistent between ml_test and ml_mg_test
- PR #557: Modified CI script to run cuML tests before building mlprims and removed lapack flag
- PR #578: Updated Readme.md to add lasso and elastic-net
- PR #580: Fixing cython garbage collection bug in KNN
- PR #577: Use find libz in prims cmake
- PR #594: fixed cuda-memcheck mean_center test failures


# cuML 0.6.1 (09 Apr 2019)

## Bug Fixes

- PR #462 Runtime library path fix for cuML pip package


# cuML 0.6.0 (22 Mar 2019)

## New Features

- PR #249: Single GPU Stochastic Gradient Descent for linear regression, logistic regression, and linear svm with L1, L2, and elastic-net penalties.
- PR #247: Added "proper" CUDA API to cuML
- PR #235: NearestNeighbors MG Support
- PR #261: UMAP Algorithm
- PR #290: NearestNeighbors numpy MG Support
- PR #303: Reusable spectral embedding / clustering
- PR #325: Initial support for single process multi-GPU OLS and tSVD
- PR #271: Initial support for hyperparameter optimization with dask for many models

## Improvements

- PR #144: Dockerfile update and docs for LinearRegression and Kalman Filter.
- PR #168: Add /ci/gpu/build.sh file to cuML
- PR #167: Integrating full-n-final ml-prims repo inside cuml
- PR #198: (ml-prims) Removal of *MG calls + fixed a bug in permute method
- PR #194: Added new ml-prims for supporting LASSO regression.
- PR #114: Building faiss C++ api into libcuml
- PR #64: Using FAISS C++ API in cuML and exposing bindings through cython
- PR #208: Issue ml-common-3: Math.h: swap thrust::for_each with binaryOp,unaryOp
- PR #224: Improve doc strings for readable rendering with readthedocs
- PR #209: Simplify README.md, move build instructions to BUILD.md
- PR #218: Fix RNG to use given seed and adjust RNG test tolerances.
- PR #225: Support for generating random integers
- PR #215: Refactored LinAlg::norm to Stats::rowNorm and added Stats::colNorm
- PR #234: Support for custom output type and passing index value to main_op in *Reduction kernels
- PR #230: Refactored the cuda_utils header
- PR #236: Refactored cuml python package structure to be more sklearn like
- PR #232: Added reduce_rows_by_key
- PR #246: Support for 2 vectors in the matrix vector operator
- PR #244: Fix for single GPU OLS and Ridge to support one column training data
- PR #271: Added get_params and set_params functions for linear and ridge regression
- PR #253: Fix for issue #250-reduce_rows_by_key failed memcheck for small nkeys
- PR #269: LinearRegression, Ridge Python docs update and cleaning
- PR #322: set_params updated
- PR #237: Update build instructions
- PR #275: Kmeans use of faster gpu_matrix
- PR #288: Add n_neighbors to NearestNeighbors constructor
- PR #302: Added FutureWarning for deprecation of current kmeans algorithm
- PR #312: Last minute cleanup before release
- PR #315: Documentation updating and enhancements
- PR #330: Added ignored argument to pca.fit_transform to map to sklearn's implemenation
- PR #342: Change default ABI to ON
- PR #572: Pulling DBSCAN components into reusable primitives


## Bug Fixes

- PR #193: Fix AttributeError in PCA and TSVD
- PR #211: Fixing inconsistent use of proper batch size calculation in DBSCAN
- PR #202: Adding back ability for users to define their own BLAS
- PR #201: Pass CMAKE CUDA path to faiss/configure script
- PR #200 Avoid using numpy via cimport in KNN
- PR #228: Bug fix: LinAlg::unaryOp with 0-length input
- PR #279: Removing faiss-gpu references in README
- PR #321: Fix release script typo
- PR #327: Update conda requirements for version 0.6 requirements
- PR #352: Correctly calculating numpy chunk sizing for kNN
- PR #345: Run python import as part of package build to trigger compilation
- PR #347: Lowering memory usage of kNN.
- PR #355: Fixing issues with very large numpy inputs to SPMG OLS and tSVD.
- PR #357: Removing FAISS requirement from README
- PR #362: Fix for matVecOp crashing on large input sizes
- PR #366: Index arithmetic issue fix with TxN_t class
- PR #376: Disabled kmeans tests since they are currently too sensitive (see #71)
- PR #380: Allow arbitrary data size on ingress for numba_utils.row_matrix
- PR #385: Fix for long import cuml time in containers and fix for setup_pip
- PR #630: Fixing a missing kneighbors in nearest neighbors python proxy

# cuML 0.5.1 (05 Feb 2019)

## Bug Fixes

- PR #189 Avoid using numpy via cimport to prevent ABI issues in Cython compilation


# cuML 0.5.0 (28 Jan 2019)

## New Features

- PR #66: OLS Linear Regression
- PR #44: Distance calculation ML primitives
- PR #69: Ridge (L2 Regularized) Linear Regression
- PR #103: Linear Kalman Filter
- PR #117: Pip install support
- PR #64: Device to device support from cuML device pointers into FAISS

## Improvements

- PR #56: Make OpenMP optional for building
- PR #67: Github issue templates
- PR #44: Refactored DBSCAN to use ML primitives
- PR #91: Pytest cleanup and sklearn toyset datasets based pytests for kmeans and dbscan
- PR #75: C++ example to use kmeans
- PR #117: Use cmake extension to find any zlib installed in system
- PR #94: Add cmake flag to set ABI compatibility
- PR #139: Move thirdparty submodules to root and add symlinks to new locations
- PR #151: Replace TravisCI testing and conda pkg builds with gpuCI
- PR #164: Add numba kernel for faster column to row major transform
- PR #114: Adding FAISS to cuml build

## Bug Fixes

- PR #48: CUDA 10 compilation warnings fix
- PR #51: Fixes to Dockerfile and docs for new build system
- PR #72: Fixes for GCC 7
- PR #96: Fix for kmeans stack overflow with high number of clusters
- PR #105: Fix for AttributeError in kmeans fit method
- PR #113: Removed old  glm python/cython files
- PR #118: Fix for AttributeError in kmeans predict method
- PR #125: Remove randomized solver option from PCA python bindings


# cuML 0.4.0 (05 Dec 2018)

## New Features

## Improvements

- PR #42: New build system: separation of libcuml.so and cuml python package
- PR #43: Added changelog.md

## Bug Fixes


# cuML 0.3.0 (30 Nov 2018)

## New Features

- PR #33: Added ability to call cuML algorithms using numpy arrays

## Improvements

- PR #24: Fix references of python package from cuML to cuml and start using versioneer for better versioning
- PR #40: Added support for refactored cuDF 0.3.0, updated Conda files
- PR #33: Major python test cleaning, all tests pass with cuDF 0.2.0 and 0.3.0. Preparation for new build system
- PR #34: Updated batch count calculation logic in DBSCAN
- PR #35: Beginning of DBSCAN refactor to use cuML mlprims and general improvements

## Bug Fixes

- PR #30: Fixed batch size bug in DBSCAN that caused crash. Also fixed various locations for potential integer overflows
- PR #28: Fix readthedocs build documentation
- PR #29: Fix pytests for cuml name change from cuML
- PR #33: Fixed memory bug that would cause segmentation faults due to numba releasing memory before it was used. Also fixed row major/column major bugs for different algorithms
- PR #36: Fix kmeans gtest to use device data
- PR #38: cuda\_free bug removed that caused google tests to sometimes pass and sometimes fail randomly
- PR #39: Updated cmake to correctly link with CUDA libraries, add CUDA runtime linking and include source files in compile target

# cuML 0.2.0 (02 Nov 2018)

## New Features

- PR #11: Kmeans algorithm added
- PR #7: FAISS KNN wrapper added
- PR #21: Added Conda install support

## Improvements

- PR #15: Added compatibility with cuDF (from prior pyGDF)
- PR #13: Added FAISS to Dockerfile
- PR #21: Added TravisCI build system for CI and Conda builds

## Bug Fixes

- PR #4: Fixed explained variance bug in TSVD
- PR #5: Notebook bug fixes and updated results


# cuML 0.1.0

Initial release including PCA, TSVD, DBSCAN, ml-prims and cython wrappers<|MERGE_RESOLUTION|>--- conflicted
+++ resolved
@@ -1,11 +1,8 @@
 # cuML 0.11.0 (Date TBD)
 
 ## New Features
-<<<<<<< HEAD
 - PR #1218: prims: histogram prim
-=======
 - PR #1129: c++: a separate include folder for C++ API distribution
->>>>>>> 494cf0b9
 
 ## Improvements
 - PR #1170: Use git to clone subprojects instead of git submodules
