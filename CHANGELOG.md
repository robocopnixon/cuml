# cuML 0.7.0 (Date TBD)

## New Features

- PR #405: Quasi-Newton GLM Solvers
- PR #277: Added row- and column-wise weighted mean primitive
- PR #424: Added a grid-sync struct for inter-block synchronization
- PR #430: Adding R-Squared Score to ml primitives
- PR #463: Added matrix gather to ml primitives
- PR #435: Exposing cumlhandle in cython + developer guide
- PR #455: Remove default-stream arguement across ml-prims and cuML
- PR #375: cuml cpp shared library renamed to libcuml++.so
- PR #460: Random Forest & Decision Trees (Single-GPU, Classification
- PR #491: added doxygen build target for ml-prims
- PR #520: Add local build script to mimic gpuCI
- PR #503: Added column-wise matrix sort primitive

## Improvements

- PR #467: Added validity check on cumlHandle_t
- PR #461: Rewrote permute and added column major version
- PR #440: README updates
- PR #295: Improve build-time and the interface e.g., enable bool-OutType, for distance()
- PR #390: Update docs version
- PR #272: Add stream parameters to cublas and cusolver wrapper functions
- PR #447: Added building and running mlprims tests to CI
- PR #445: Lower dbscan memory usage by computing adjacency matrix directly
- PR #431: Add support for fancy iterator input types to LinAlg::reduce_rows_by_key
- PR #394: Introducing cumlHandle API to dbscan and add example
- PR #500: Added CI check for black listed CUDA Runtime API calls
- PR #475: exposing cumlHandle for dbscan from python-side
- PR #395: Edited the CONTRIBUTING.md file
- PR #512: generic copy method for copying buffers between device/host
- PR #533: Add cudatoolkit conda dependency
- PR #524: Use cmake find blas and find lapack to pass configure options to faiss
- PR #527: Added notes on UMAP differences from reference implementation

## Bug Fixes

- PR #334: Fixed segfault in `ML::cumlHandle_impl::destroyResources`
- PR #349: Developer guide clarifications for cumlHandle and cumlHandle_impl
- PR #398: Fix CI scripts to allow nightlies to be uploaded
- PR #399: Skip PCA tests to allow CI to run with driver 418
- PR #422: Issue in the PCA tests was solved and CI can run with driver 418
- PR #409: Add entry to gitmodules to ignore build artifacts
- PR #412: Fix for svdQR function in ml-prims
- PR #438: Code that depended on FAISS was building everytime.
- PR #358: Fixed an issue when switching streams on MLCommon::device_buffer and MLCommon::host_buffer
- PR #434: Fixing bug in CSR tests
- PR #443: Remove defaults channel from ci scripts
- PR #384: 64b index arithmetic updates to the kernels inside ml-prims
- PR #459: Fix for runtime library path of pip package
- PR #464: Fix for C++11 destructor warning in qn
- PR #466: Add support for column-major in LinAlg::*Norm methods
- PR #465: Fixing deadlock issue in GridSync due to consecutive sync calls
- PR #468: Fix dbscan example build failure
- PR #470: Fix resource leakage in Kalman filter python wrapper
- PR #473: Fix gather ml-prim test for change in rng uniform API
- PR #477: Fixes default stream initialization in cumlHandle
- PR #480: Replaced qn_fit() declaration with #include of file containing definition to fix linker error
- PR #495: Update cuDF and RMM versions in GPU ci test scripts
- PR #499: DEVELOPER_GUIDE.md: fixed links and clarified ML::detail::streamSyncer example
- PR #506: Re enable ml-prim tests in CI
- PR #508: Fix for an error with default argument in LinAlg::meanSquaredError
<<<<<<< HEAD
- PR #519: README.md Updates and adding BUILD.md back
=======
- PR #526: Fix the issue of wrong results when fit and transform of PCA are called separately
>>>>>>> 4f968e62
- PR #531: Fixing missing arguments in updateDevice() for RF

# cuML 0.6.0 (22 Mar 2019)

## New Features

- PR #249: Single GPU Stochastic Gradient Descent for linear regression, logistic regression, and linear svm with L1, L2, and elastic-net penalties.
- PR #247: Added "proper" CUDA API to cuML
- PR #235: NearestNeighbors MG Support
- PR #261: UMAP Algorithm
- PR #290: NearestNeighbors numpy MG Support
- PR #303: Reusable spectral embedding / clustering
- PR #325: Initial support for single process multi-GPU OLS and tSVD
- PR #271: Initial support for hyperparameter optimization with dask for many models

## Improvements

- PR #144: Dockerfile update and docs for LinearRegression and Kalman Filter.
- PR #168: Add /ci/gpu/build.sh file to cuML
- PR #167: Integrating full-n-final ml-prims repo inside cuml
- PR #198: (ml-prims) Removal of *MG calls + fixed a bug in permute method
- PR #194: Added new ml-prims for supporting LASSO regression.
- PR #114: Building faiss C++ api into libcuml
- PR #64: Using FAISS C++ API in cuML and exposing bindings through cython
- PR #208: Issue ml-common-3: Math.h: swap thrust::for_each with binaryOp,unaryOp
- PR #224: Improve doc strings for readable rendering with readthedocs
- PR #209: Simplify README.md, move build instructions to BUILD.md
- PR #218: Fix RNG to use given seed and adjust RNG test tolerances.
- PR #225: Support for generating random integers
- PR #215: Refactored LinAlg::norm to Stats::rowNorm and added Stats::colNorm
- PR #234: Support for custom output type and passing index value to main_op in *Reduction kernels
- PR #230: Refactored the cuda_utils header
- PR #236: Refactored cuml python package structure to be more sklearn like
- PR #232: Added reduce_rows_by_key
- PR #246: Support for 2 vectors in the matrix vector operator
- PR #244: Fix for single GPU OLS and Ridge to support one column training data
- PR #271: Added get_params and set_params functions for linear and ridge regression
- PR #253: Fix for issue #250-reduce_rows_by_key failed memcheck for small nkeys
- PR #269: LinearRegression, Ridge Python docs update and cleaning
- PR #322: set_params updated
- PR #237: Update build instructions
- PR #275: Kmeans use of faster gpu_matrix
- PR #288: Add n_neighbors to NearestNeighbors constructor
- PR #302: Added FutureWarning for deprecation of current kmeans algorithm
- PR #312: Last minute cleanup before release
- PR #315: Documentation updating and enhancements
- PR #330: Added ignored argument to pca.fit_transform to map to sklearn's implemenation
- PR #342: Change default ABI to ON

## Bug Fixes

- PR #193: Fix AttributeError in PCA and TSVD
- PR #211: Fixing inconsistent use of proper batch size calculation in DBSCAN
- PR #202: Adding back ability for users to define their own BLAS
- PR #201: Pass CMAKE CUDA path to faiss/configure script
- PR #200 Avoid using numpy via cimport in KNN
- PR #228: Bug fix: LinAlg::unaryOp with 0-length input
- PR #279: Removing faiss-gpu references in README
- PR #321: Fix release script typo
- PR #327: Update conda requirements for version 0.6 requirements
- PR #352: Correctly calculating numpy chunk sizing for kNN
- PR #345: Run python import as part of package build to trigger compilation
- PR #347: Lowering memory usage of kNN.
- PR #355: Fixing issues with very large numpy inputs to SPMG OLS and tSVD.
- PR #357: Removing FAISS requirement from README
- PR #362: Fix for matVecOp crashing on large input sizes
- PR #366: Index arithmetic issue fix with TxN_t class
- PR #376: Disabled kmeans tests since they are currently too sensitive (see #71)
- PR #380: Allow arbitrary data size on ingress for numba_utils.row_matrix
- PR #385: Fix for long import cuml time in containers and fix for setup_pip

# cuML 0.5.1 (05 Feb 2019)

## Bug Fixes

- PR #189 Avoid using numpy via cimport to prevent ABI issues in Cython compilation


# cuML 0.5.0 (28 Jan 2019)

## New Features

- PR #66: OLS Linear Regression
- PR #44: Distance calculation ML primitives
- PR #69: Ridge (L2 Regularized) Linear Regression
- PR #103: Linear Kalman Filter
- PR #117: Pip install support
- PR #64: Device to device support from cuML device pointers into FAISS

## Improvements

- PR #56: Make OpenMP optional for building
- PR #67: Github issue templates
- PR #44: Refactored DBSCAN to use ML primitives
- PR #91: Pytest cleanup and sklearn toyset datasets based pytests for kmeans and dbscan
- PR #75: C++ example to use kmeans
- PR #117: Use cmake extension to find any zlib installed in system
- PR #94: Add cmake flag to set ABI compatibility
- PR #139: Move thirdparty submodules to root and add symlinks to new locations
- PR #151: Replace TravisCI testing and conda pkg builds with gpuCI
- PR #164: Add numba kernel for faster column to row major transform
- PR #114: Adding FAISS to cuml build

## Bug Fixes

- PR #48: CUDA 10 compilation warnings fix
- PR #51: Fixes to Dockerfile and docs for new build system
- PR #72: Fixes for GCC 7
- PR #96: Fix for kmeans stack overflow with high number of clusters
- PR #105: Fix for AttributeError in kmeans fit method
- PR #113: Removed old  glm python/cython files
- PR #118: Fix for AttributeError in kmeans predict method
- PR #125: Remove randomized solver option from PCA python bindings


# cuML 0.4.0 (05 Dec 2018)

## New Features

## Improvements

- PR #42: New build system: separation of libcuml.so and cuml python package
- PR #43: Added changelog.md

## Bug Fixes


# cuML 0.3.0 (30 Nov 2018)

## New Features

- PR #33: Added ability to call cuML algorithms using numpy arrays

## Improvements

- PR #24: Fix references of python package from cuML to cuml and start using versioneer for better versioning
- PR #40: Added support for refactored cuDF 0.3.0, updated Conda files
- PR #33: Major python test cleaning, all tests pass with cuDF 0.2.0 and 0.3.0. Preparation for new build system
- PR #34: Updated batch count calculation logic in DBSCAN
- PR #35: Beginning of DBSCAN refactor to use cuML mlprims and general improvements

## Bug Fixes

- PR #30: Fixed batch size bug in DBSCAN that caused crash. Also fixed various locations for potential integer overflows
- PR #28: Fix readthedocs build documentation
- PR #29: Fix pytests for cuml name change from cuML
- PR #33: Fixed memory bug that would cause segmentation faults due to numba releasing memory before it was used. Also fixed row major/column major bugs for different algorithms
- PR #36: Fix kmeans gtest to use device data
- PR #38: cuda\_free bug removed that caused google tests to sometimes pass and sometimes fail randomly
- PR #39: Updated cmake to correctly link with CUDA libraries, add CUDA runtime linking and include source files in compile target

# cuML 0.2.0 (02 Nov 2018)

## New Features

- PR #11: Kmeans algorithm added
- PR #7: FAISS KNN wrapper added
- PR #21: Added Conda install support

## Improvements

- PR #15: Added compatibility with cuDF (from prior pyGDF)
- PR #13: Added FAISS to Dockerfile
- PR #21: Added TravisCI build system for CI and Conda builds

## Bug Fixes

- PR #4: Fixed explained variance bug in TSVD
- PR #5: Notebook bug fixes and updated results


# cuML 0.1.0

Initial release including PCA, TSVD, DBSCAN, ml-prims and cython wrappers<|MERGE_RESOLUTION|>--- conflicted
+++ resolved
@@ -62,11 +62,8 @@
 - PR #499: DEVELOPER_GUIDE.md: fixed links and clarified ML::detail::streamSyncer example
 - PR #506: Re enable ml-prim tests in CI
 - PR #508: Fix for an error with default argument in LinAlg::meanSquaredError
-<<<<<<< HEAD
 - PR #519: README.md Updates and adding BUILD.md back
-=======
 - PR #526: Fix the issue of wrong results when fit and transform of PCA are called separately
->>>>>>> 4f968e62
 - PR #531: Fixing missing arguments in updateDevice() for RF
 
 # cuML 0.6.0 (22 Mar 2019)
