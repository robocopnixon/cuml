# cuML 0.12.0 (Dte TBD)

## New Features
- PR #1483: prims: Fused L2 distance and nearest-neighbor prim
- PR #1494: bench: ml-prims benchmark
- PR #1514: bench: Fused L2 NN prim benchmark

## Improvements
- PR #1468: C++: updates to clang format flow to make it more usable among devs
- PR #1473: C++: lazy initialization of "costly" resources inside cumlHandle
- PR #1443: Added a new overloaded GEMM primitive
- PR #1463: Update FAISS submodule to 1.6.1
- PR #1488: Add codeowners
- PR #1490: Use dask master instead of conda package for testing
- PR #1377: Add GPU array support for FIL benchmarking
- PR #1493: kmeans: add tiling support for 1-NN computation and use fusedL2-1NN prim for L2 distance metric
<<<<<<< HEAD
- PR #1532: Update CuPy to >= 6.6 and allow 7.0
=======
- PR #1528: Re-enabling KNN using dynamic library loading for UCX in communicator
>>>>>>> 0563c27c

## Bug Fixes

- PR #1470: Documentation: add make_regression, fix ARIMA section
- PR #1482: Updated the code to remove sklearn from the mbsgd stress test
- PR #1491: Update dev environments for 0.12
- PR #1512: Updating setup_cpu() in SpeedupComparisonRunner
- PR #1498: Add build.sh to code owners
- PR #1505: cmake: added correct dependencies for prims-bench build
- PR #1534: Removed TODO comment in create_ucp_listeners()

# cuML 0.11.0 (11 Dec 2019)

## New Features

- PR #1295: Cython side of MNMG PCA
- PR #1218: prims: histogram prim
- PR #1129: C++: Separate include folder for C++ API distribution
- PR #1282: OPG KNN MNMG Code (disabled for 0.11)
- PR #1242: Initial implementation of FIL sparse forests
- PR #1194: Initial ARIMA time-series modeling support.
- PR #1286: Importing treelite models as FIL sparse forests
- PR #1285: Fea minimum impurity decrease RF param
- PR #1301: Add make_regression to generate regression datasets
- PR #1322: RF pickling using treelite, protobuf and FIL
- PR #1332: Add option to cuml.dask make_blobs to produce dask array
- PR #1307: Add RF regression benchmark
- PR #1327: Update the code to build treelite with protobuf
- PR #1289: Add Python benchmarking support for FIL
- PR #1371: Cython side of MNMG tSVD
- PR #1386: Expose SVC decision function value

## Improvements
- PR #1170: Use git to clone subprojects instead of git submodules
- PR #1239: Updated the treelite version
- PR #1225: setup.py clone dependencies like cmake and correct include paths
- PR #1224: Refactored FIL to prepare for sparse trees
- PR #1249: Include libcuml.so C API in installed targets
- PR #1259: Conda dev environment updates and use libcumlprims current version in CI
- PR #1277: Change dependency order in cmake for better printing at compile time
- PR #1264: Add -s flag to GPU CI pytest for better error printing
- PR #1271: Updated the Ridge regression documentation
- PR #1283: Updated the cuMl docs to include MBSGD and adjusted_rand_score
- PR #1300: Lowercase parameter versions for FIL algorithms
- PR #1312: Update CuPy to version 6.5 and use conda-forge channel
- PR #1336: Import SciKit-Learn models into FIL
- PR #1314: Added options needed for ASVDb output (CUDA ver, etc.), added option
  to select algos
- PR #1335: Options to print available algorithms and datasets
  in the Python benchmark
- PR #1338: Remove BUILD_ABI references in CI scripts
- PR #1340: Updated unit tests to uses larger dataset
- PR #1351: Build treelite temporarily for GPU CI testing of FIL Scikit-learn
  model importing
- PR #1367: --test-split benchmark parameter for train-test split
- PR #1360: Improved tests for importing SciKit-Learn models into FIL
- PR #1368: Add --num-rows benchmark command line argument
- PR #1351: Build treelite temporarily for GPU CI testing of FIL Scikit-learn model importing
- PR #1366: Modify train_test_split to use CuPy and accept device arrays
- PR #1258: Documenting new MPI communicator for multi-node multi-GPU testing
- PR #1345: Removing deprecated should_downcast argument
- PR #1362: device_buffer in UMAP + Sparse prims
- PR #1376: AUTO value for FIL algorithm
- PR #1408: Updated pickle tests to delete the pre-pickled model to prevent pointer leakage
- PR #1357: Run benchmarks multiple times for CI
- PR #1382: ARIMA optimization: move functions to C++ side
- PR #1392: Updated RF code to reduce duplication of the code
- PR #1444: UCX listener running in its own isolated thread
- PR #1445: Improved performance of FIL sparse trees
- PR #1431: Updated API docs
- PR #1441: Remove unused CUDA conda labels
- PR #1439: Match sklearn 0.22 default n_estimators for RF and fix test errors
- PR #1461: Add kneighbors to API docs

## Bug Fixes
- PR #1281: Making rng.h threadsafe
- PR #1212: Fix cmake git cloning always running configure in subprojects
- PR #1261: Fix comms build errors due to cuml++ include folder changes
- PR #1267: Update build.sh for recent change of building comms in main CMakeLists
- PR #1278: Removed incorrect overloaded instance of eigJacobi
- PR #1302: Updates for numba 0.46
- PR #1313: Updated the RF tests to set the seed and n_streams
- PR #1319: Using machineName arg passed in instead of default for ASV reporting
- PR #1326: Fix illegal memory access in make_regression (bounds issue)
- PR #1330: Fix C++ unit test utils for better handling of differences near zero
- PR #1342: Fix to prevent memory leakage in Lasso and ElasticNet
- PR #1337: Fix k-means init from preset cluster centers
- PR #1354: Fix SVM gamma=scale implementation
- PR #1344: Change other solver based methods to create solver object in init
- PR #1373: Fixing a few small bugs in make_blobs and adding asserts to pytests
- PR #1361: Improve SMO error handling
- PR #1384: Lower expectations on batched matrix tests to prevent CI failures
- PR #1380: Fix memory leaks in ARIMA
- PR #1391: Lower expectations on batched matrix tests even more
- PR #1394: Warning added in svd for cuda version 10.1
- PR #1407: Resolved RF predict issues and updated RF docstring
- PR #1401: Patch for lbfgs solver for logistic regression with no l1 penalty
- PR #1416: train_test_split numba and rmm device_array output bugfix
- PR #1419: UMAP pickle tests are using wrong n_neighbors value for trustworthiness
- PR #1438: KNN Classifier to properly return Dataframe with Dataframe input
- PR #1425: Deprecate seed and use random_state similar to Scikit-learn in train_test_split
- PR #1458: Add joblib as an explicit requirement
- PR #1474: Defer knn mnmg to 0.12 nightly builds and disable ucx-py dependency

# cuML 0.10.0 (16 Oct 2019)

## New Features
- PR #1148: C++ benchmark tool for c++/CUDA code inside cuML
- PR #1071: Selective eigen solver of cuSolver
- PR #1073: Updating RF wrappers to use FIL for GPU accelerated prediction
- PR #1104: CUDA 10.1 support
- PR #1113: prims: new batched make-symmetric-matrix primitive
- PR #1112: prims: new batched-gemv primitive
- PR #855: Added benchmark tools
- PR #1149 Add YYMMDD to version tag for nightly conda packages
- PR #892: General Gram matrices prim
- PR #912: Support Vector Machine
- PR #1274: Updated the RF score function to use GPU predict

## Improvements
- PR #961: High Peformance RF; HIST algo
- PR #1028: Dockerfile updates after dir restructure. Conda env yaml to add statsmodels as a dependency
- PR #1047: Consistent OPG interface for kmeans, based on internal libcumlprims update
- PR #763: Add examples to train_test_split documentation
- PR #1093: Unified inference kernels for different FIL algorithms
- PR #1076: Paying off some UMAP / Spectral tech debt.
- PR #1086: Ensure RegressorMixin scorer uses device arrays
- PR #1110: Adding tests to use default values of parameters of the models
- PR #1108: input_to_host_array function in input_utils for input processing to host arrays
- PR #1114: K-means: Exposing useful params, removing unused params, proxying params in Dask
- PR #1138: Implementing ANY_RANK semantics on irecv
- PR #1142: prims: expose separate InType and OutType for unaryOp and binaryOp
- PR #1115: Moving dask_make_blobs to cuml.dask.datasets. Adding conversion to dask.DataFrame
- PR #1136: CUDA 10.1 CI updates
- PR #1135: K-means: add boundary cases for kmeans||, support finer control with convergence
- PR #1163: Some more correctness improvements. Better verbose printing
- PR #1165: Adding except + in all remaining cython
- PR #1186: Using LocalCUDACluster Pytest fixture
- PR #1173: Docs: Barnes Hut TSNE documentation
- PR #1176: Use new RMM API based on Cython
- PR #1219: Adding custom bench_func and verbose logging to cuml.benchmark
- PR #1247: Improved MNMG RF error checking

## Bug Fixes

- PR #1231: RF respect number of cuda streams from cuml handle
- PR #1230: Rf bugfix memleak in regression
- PR #1208: compile dbscan bug
- PR #1016: Use correct libcumlprims version in GPU CI
- PR #1040: Update version of numba in development conda yaml files
- PR #1043: Updates to accomodate cuDF python code reorganization
- PR #1044: Remove nvidia driver installation from ci/cpu/build.sh
- PR #991: Barnes Hut TSNE Memory Issue Fixes
- PR #1075: Pinning Dask version for consistent CI results
- PR #990: Barnes Hut TSNE Memory Issue Fixes
- PR #1066: Using proper set of workers to destroy nccl comms
- PR #1072: Remove pip requirements and setup
- PR #1074: Fix flake8 CI style check
- PR #1087: Accuracy improvement for sqrt/log in RF max_feature
- PR #1088: Change straggling numba python allocations to use RMM
- PR #1106: Pinning Distributed version to match Dask for consistent CI results
- PR #1116: TSNE CUDA 10.1 Bug Fixes
- PR #1132: DBSCAN Batching Bug Fix
- PR #1162: DASK RF random seed bug fix
- PR #1164: Fix check_dtype arg handling for input_to_dev_array
- PR #1171: SVM prediction bug fix
- PR #1177: Update dask and distributed to 2.5
- PR #1204: Fix SVM crash on Turing
- PR #1199: Replaced sprintf() with snprintf() in THROW()
- PR #1205: Update dask-cuda in yml envs
- PR #1211: Fixing Dask k-means transform bug and adding test
- PR #1236: Improve fix for SMO solvers potential crash on Turing
- PR #1251: Disable compiler optimization for CUDA 10.1 for distance prims
- PR #1260: Small bugfix for major conversion in input_utils
- PR #1276: Fix float64 prediction crash in test_random_forest

# cuML 0.9.0 (21 Aug 2019)

## New Features

- PR #894: Convert RF to treelite format
- PR #826: Jones transformation of params for ARIMA models timeSeries ml-prim
- PR #697: Silhouette Score metric ml-prim
- PR #674: KL Divergence metric ml-prim
- PR #787: homogeneity, completeness and v-measure metrics ml-prim
- PR #711: Mutual Information metric ml-prim
- PR #724: Entropy metric ml-prim
- PR #766: Expose score method based on inertia for KMeans
- PR #823: prims: cluster dispersion metric
- PR #816: Added inverse_transform() for LabelEncoder
- PR #789: prims: sampling without replacement
- PR #813: prims: Col major istance prim
- PR #635: Random Forest & Decision Tree Regression (Single-GPU)
- PR #819: Forest Inferencing Library (FIL)
- PR #829: C++: enable nvtx ranges
- PR #835: Holt-Winters algorithm
- PR #837: treelite for decision forest exchange format
- PR #871: Wrapper for FIL
- PR #870: make_blobs python function
- PR #881: wrappers for accuracy_score and adjusted_rand_score functions
- PR #840: Dask RF classification and regression
- PR #870: make_blobs python function
- PR #879: import of treelite models to FIL
- PR #892: General Gram matrices prim
- PR #883: Adding MNMG Kmeans
- PR #930: Dask RF
- PR #882: TSNE - T-Distributed Stochastic Neighbourhood Embedding
- PR #624: Internals API & Graph Based Dimensionality Reductions Callback
- PR #926: Wrapper for FIL
- PR #994: Adding MPI comm impl for testing / benchmarking MNMG CUDA
- PR #960: Enable using libcumlprims for MG algorithms/prims

## Improvements
- PR #822: build: build.sh update to club all make targets together
- PR #807: Added development conda yml files
- PR #840: Require cmake >= 3.14
- PR #832: Stateless Decision Tree and Random Forest API
- PR #857: Small modifications to comms for utilizing IB w/ Dask
- PR #851: Random forest Stateless API wrappers
- PR #865: High Performance RF
- PR #895: Pretty prints arguments!
- PR #920: Add an empty marker kernel for tracing purposes
- PR #915: syncStream added to cumlCommunicator
- PR #922: Random Forest support in FIL
- PR #911: Update headers to credit CannyLabs BH TSNE implementation
- PR #918: Streamline CUDA_REL environment variable
- PR #924: kmeans: updated APIs to be stateless, refactored code for mnmg support
- PR #950: global_bias support in FIL
- PR #773: Significant improvements to input checking of all classes and common input API for Python
- PR #957: Adding docs to RF & KMeans MNMG. Small fixes for release
- PR #965: Making dask-ml a hard dependency
- PR #976: Update api.rst for new 0.9 classes
- PR #973: Use cudaDeviceGetAttribute instead of relying on cudaDeviceProp object being passed
- PR #978: Update README for 0.9
- PR #1009: Fix references to notebooks-contrib
- PR #1015: Ability to control the number of internal streams in cumlHandle_impl via cumlHandle
- PR #1175: Add more modules to docs ToC

## Bug Fixes

- PR #923: Fix misshapen level/trend/season HoltWinters output
- PR #831: Update conda package dependencies to cudf 0.9
- PR #772: Add missing cython headers to SGD and CD
- PR #849: PCA no attribute trans_input_ transform bug fix
- PR #869: Removing incorrect information from KNN Docs
- PR #885: libclang installation fix for GPUCI
- PR #896: Fix typo in comms build instructions
- PR #921: Fix build scripts using incorrect cudf version
- PR #928: TSNE Stability Adjustments
- PR #934: Cache cudaDeviceProp in cumlHandle for perf reasons
- PR #932: Change default param value for RF classifier
- PR #949: Fix dtype conversion tests for unsupported cudf dtypes
- PR #908: Fix local build generated file ownerships
- PR #983: Change RF max_depth default to 16
- PR #987: Change default values for knn
- PR #988: Switch to exact tsne
- PR #991: Cleanup python code in cuml.dask.cluster
- PR #996: ucx_initialized being properly set in CommsContext
- PR #1007: Throws a well defined error when mutigpu is not enabled
- PR #1018: Hint location of nccl in build.sh for CI
- PR #1022: Using random_state to make K-Means MNMG tests deterministic
- PR #1034: Fix typos and formatting issues in RF docs
- PR #1052: Fix the rows_sample dtype to float

# cuML 0.8.0 (27 June 2019)

## New Features

- PR #652: Adjusted Rand Index metric ml-prim
- PR #679: Class label manipulation ml-prim
- PR #636: Rand Index metric ml-prim
- PR #515: Added Random Projection feature
- PR #504: Contingency matrix ml-prim
- PR #644: Add train_test_split utility for cuDF dataframes
- PR #612: Allow Cuda Array Interface, Numba inputs and input code refactor
- PR #641: C: Separate C-wrapper library build to generate libcuml.so
- PR #631: Add nvcategory based ordinal label encoder
- PR #681: Add MBSGDClassifier and MBSGDRegressor classes around SGD
- PR #705: Quasi Newton solver and LogisticRegression Python classes
- PR #670: Add test skipping functionality to build.sh
- PR #678: Random Forest Python class
- PR #684: prims: make_blobs primitive
- PR #673: prims: reduce cols by key primitive
- PR #812: Add cuML Communications API & consolidate Dask cuML

## Improvements

- PR #597: C++ cuML and ml-prims folder refactor
- PR #590: QN Recover from numeric errors
- PR #482: Introduce cumlHandle for pca and tsvd
- PR #573: Remove use of unnecessary cuDF column and series copies
- PR #601: Cython PEP8 cleanup and CI integration
- PR #596: Introduce cumlHandle for ols and ridge
- PR #579: Introduce cumlHandle for cd and sgd, and propagate C++ errors in cython level for cd and sgd
- PR #604: Adding cumlHandle to kNN, spectral methods, and UMAP
- PR #616: Enable clang-format for enforcing coding style
- PR #618: CI: Enable copyright header checks
- PR #622: Updated to use 0.8 dependencies
- PR #626: Added build.sh script, updated CI scripts and documentation
- PR #633: build: Auto-detection of GPU_ARCHS during cmake
- PR #650: Moving brute force kNN to prims. Creating stateless kNN API.
- PR #662: C++: Bulk clang-format updates
- PR #671: Added pickle pytests and correct pickling of Base class
- PR #675: atomicMin/Max(float, double) with integer atomics and bit flipping
- PR #677: build: 'deep-clean' to build.sh to clean faiss build as well
- PR #683: Use stateless c++ API in KNN so that it can be pickled properly
- PR #686: Use stateless c++ API in UMAP so that it can be pickled properly
- PR #695: prims: Refactor pairwise distance
- PR #707: Added stress test and updated documentation for RF
- PR #701: Added emacs temporary file patterns to .gitignore
- PR #606: C++: Added tests for host_buffer and improved device_buffer and host_buffer implementation
- PR #726: Updated RF docs and stress test
- PR #730: Update README and RF docs for 0.8
- PR #744: Random projections generating binomial on device. Fixing tests.
- PR #741: Update API docs for 0.8
- PR #754: Pickling of UMAP/KNN
- PR #753: Made PCA and TSVD picklable
- PR #746: LogisticRegression and QN API docstrings
- PR #820: Updating DEVELOPER GUIDE threading guidelines

## Bug Fixes
- PR #584: Added missing virtual destructor to deviceAllocator and hostAllocator
- PR #620: C++: Removed old unit-test files in ml-prims
- PR #627: C++: Fixed dbscan crash issue filed in 613
- PR #640: Remove setuptools from conda run dependency
- PR #646: Update link in contributing.md
- PR #649: Bug fix to LinAlg::reduce_rows_by_key prim filed in issue #648
- PR #666: fixes to gitutils.py to resolve both string decode and handling of uncommitted files
- PR #676: Fix template parameters in `bernoulli()` implementation.
- PR #685: Make CuPy optional to avoid nccl conda package conflicts
- PR #687: prims: updated tolerance for reduce_cols_by_key unit-tests
- PR #689: Removing extra prints from NearestNeighbors cython
- PR #718: Bug fix for DBSCAN and increasing batch size of sgd
- PR #719: Adding additional checks for dtype of the data
- PR #736: Bug fix for RF wrapper and .cu print function
- PR #547: Fixed issue if C++ compiler is specified via CXX during configure.
- PR #759: Configure Sphinx to render params correctly
- PR #762: Apply threshold to remove flakiness of UMAP tests.
- PR #768: Fixing memory bug from stateless refactor
- PR #782: Nearest neighbors checking properly whether memory should be freed
- PR #783: UMAP was using wrong size for knn computation
- PR #776: Hotfix for self.variables in RF
- PR #777: Fix numpy input bug
- PR #784: Fix jit of shuffle_idx python function
- PR #790: Fix rows_sample input type for RF
- PR #793: Fix for dtype conversion utility for numba arrays without cupy installed
- PR #806: Add a seed for sklearn model in RF test file
- PR #843: Rf quantile fix

# cuML 0.7.0 (10 May 2019)

## New Features

- PR #405: Quasi-Newton GLM Solvers
- PR #277: Add row- and column-wise weighted mean primitive
- PR #424: Add a grid-sync struct for inter-block synchronization
- PR #430: Add R-Squared Score to ml primitives
- PR #463: Add matrix gather to ml primitives
- PR #435: Expose cumlhandle in cython + developer guide
- PR #455: Remove default-stream arguement across ml-prims and cuML
- PR #375: cuml cpp shared library renamed to libcuml++.so
- PR #460: Random Forest & Decision Trees (Single-GPU, Classification)
- PR #491: Add doxygen build target for ml-prims
- PR #505: Add R-Squared Score to python interface
- PR #507: Add coordinate descent for lasso and elastic-net
- PR #511: Add a minmax ml-prim
- PR #516: Added Trustworthiness score feature
- PR #520: Add local build script to mimic gpuCI
- PR #503: Add column-wise matrix sort primitive
- PR #525: Add docs build script to cuML
- PR #528: Remove current KMeans and replace it with a new single GPU implementation built using ML primitives

## Improvements

- PR #481: Refactoring Quasi-Newton to use cumlHandle
- PR #467: Added validity check on cumlHandle_t
- PR #461: Rewrote permute and added column major version
- PR #440: README updates
- PR #295: Improve build-time and the interface e.g., enable bool-OutType, for distance()
- PR #390: Update docs version
- PR #272: Add stream parameters to cublas and cusolver wrapper functions
- PR #447: Added building and running mlprims tests to CI
- PR #445: Lower dbscan memory usage by computing adjacency matrix directly
- PR #431: Add support for fancy iterator input types to LinAlg::reduce_rows_by_key
- PR #394: Introducing cumlHandle API to dbscan and add example
- PR #500: Added CI check for black listed CUDA Runtime API calls
- PR #475: exposing cumlHandle for dbscan from python-side
- PR #395: Edited the CONTRIBUTING.md file
- PR #407: Test files to run stress, correctness and unit tests for cuml algos
- PR #512: generic copy method for copying buffers between device/host
- PR #533: Add cudatoolkit conda dependency
- PR #524: Use cmake find blas and find lapack to pass configure options to faiss
- PR #527: Added notes on UMAP differences from reference implementation
- PR #540: Use latest release version in update-version CI script
- PR #552: Re-enable assert in kmeans tests with xfail as needed
- PR #581: Add shared memory fast col major to row major function back with bound checks
- PR #592: More efficient matrix copy/reverse methods
- PR #721: Added pickle tests for DBSCAN and Random Projections

## Bug Fixes

- PR #334: Fixed segfault in `ML::cumlHandle_impl::destroyResources`
- PR #349: Developer guide clarifications for cumlHandle and cumlHandle_impl
- PR #398: Fix CI scripts to allow nightlies to be uploaded
- PR #399: Skip PCA tests to allow CI to run with driver 418
- PR #422: Issue in the PCA tests was solved and CI can run with driver 418
- PR #409: Add entry to gitmodules to ignore build artifacts
- PR #412: Fix for svdQR function in ml-prims
- PR #438: Code that depended on FAISS was building everytime.
- PR #358: Fixed an issue when switching streams on MLCommon::device_buffer and MLCommon::host_buffer
- PR #434: Fixing bug in CSR tests
- PR #443: Remove defaults channel from ci scripts
- PR #384: 64b index arithmetic updates to the kernels inside ml-prims
- PR #459: Fix for runtime library path of pip package
- PR #464: Fix for C++11 destructor warning in qn
- PR #466: Add support for column-major in LinAlg::*Norm methods
- PR #465: Fixing deadlock issue in GridSync due to consecutive sync calls
- PR #468: Fix dbscan example build failure
- PR #470: Fix resource leakage in Kalman filter python wrapper
- PR #473: Fix gather ml-prim test for change in rng uniform API
- PR #477: Fixes default stream initialization in cumlHandle
- PR #480: Replaced qn_fit() declaration with #include of file containing definition to fix linker error
- PR #495: Update cuDF and RMM versions in GPU ci test scripts
- PR #499: DEVELOPER_GUIDE.md: fixed links and clarified ML::detail::streamSyncer example
- PR #506: Re enable ml-prim tests in CI
- PR #508: Fix for an error with default argument in LinAlg::meanSquaredError
- PR #519: README.md Updates and adding BUILD.md back
- PR #526: Fix the issue of wrong results when fit and transform of PCA are called separately
- PR #531: Fixing missing arguments in updateDevice() for RF
- PR #543: Exposing dbscan batch size through cython API and fixing broken batching
- PR #551: Made use of ZLIB_LIBRARIES consistent between ml_test and ml_mg_test
- PR #557: Modified CI script to run cuML tests before building mlprims and removed lapack flag
- PR #578: Updated Readme.md to add lasso and elastic-net
- PR #580: Fixing cython garbage collection bug in KNN
- PR #577: Use find libz in prims cmake
- PR #594: fixed cuda-memcheck mean_center test failures


# cuML 0.6.1 (09 Apr 2019)

## Bug Fixes

- PR #462 Runtime library path fix for cuML pip package


# cuML 0.6.0 (22 Mar 2019)

## New Features

- PR #249: Single GPU Stochastic Gradient Descent for linear regression, logistic regression, and linear svm with L1, L2, and elastic-net penalties.
- PR #247: Added "proper" CUDA API to cuML
- PR #235: NearestNeighbors MG Support
- PR #261: UMAP Algorithm
- PR #290: NearestNeighbors numpy MG Support
- PR #303: Reusable spectral embedding / clustering
- PR #325: Initial support for single process multi-GPU OLS and tSVD
- PR #271: Initial support for hyperparameter optimization with dask for many models

## Improvements

- PR #144: Dockerfile update and docs for LinearRegression and Kalman Filter.
- PR #168: Add /ci/gpu/build.sh file to cuML
- PR #167: Integrating full-n-final ml-prims repo inside cuml
- PR #198: (ml-prims) Removal of *MG calls + fixed a bug in permute method
- PR #194: Added new ml-prims for supporting LASSO regression.
- PR #114: Building faiss C++ api into libcuml
- PR #64: Using FAISS C++ API in cuML and exposing bindings through cython
- PR #208: Issue ml-common-3: Math.h: swap thrust::for_each with binaryOp,unaryOp
- PR #224: Improve doc strings for readable rendering with readthedocs
- PR #209: Simplify README.md, move build instructions to BUILD.md
- PR #218: Fix RNG to use given seed and adjust RNG test tolerances.
- PR #225: Support for generating random integers
- PR #215: Refactored LinAlg::norm to Stats::rowNorm and added Stats::colNorm
- PR #234: Support for custom output type and passing index value to main_op in *Reduction kernels
- PR #230: Refactored the cuda_utils header
- PR #236: Refactored cuml python package structure to be more sklearn like
- PR #232: Added reduce_rows_by_key
- PR #246: Support for 2 vectors in the matrix vector operator
- PR #244: Fix for single GPU OLS and Ridge to support one column training data
- PR #271: Added get_params and set_params functions for linear and ridge regression
- PR #253: Fix for issue #250-reduce_rows_by_key failed memcheck for small nkeys
- PR #269: LinearRegression, Ridge Python docs update and cleaning
- PR #322: set_params updated
- PR #237: Update build instructions
- PR #275: Kmeans use of faster gpu_matrix
- PR #288: Add n_neighbors to NearestNeighbors constructor
- PR #302: Added FutureWarning for deprecation of current kmeans algorithm
- PR #312: Last minute cleanup before release
- PR #315: Documentation updating and enhancements
- PR #330: Added ignored argument to pca.fit_transform to map to sklearn's implemenation
- PR #342: Change default ABI to ON
- PR #572: Pulling DBSCAN components into reusable primitives


## Bug Fixes

- PR #193: Fix AttributeError in PCA and TSVD
- PR #211: Fixing inconsistent use of proper batch size calculation in DBSCAN
- PR #202: Adding back ability for users to define their own BLAS
- PR #201: Pass CMAKE CUDA path to faiss/configure script
- PR #200 Avoid using numpy via cimport in KNN
- PR #228: Bug fix: LinAlg::unaryOp with 0-length input
- PR #279: Removing faiss-gpu references in README
- PR #321: Fix release script typo
- PR #327: Update conda requirements for version 0.6 requirements
- PR #352: Correctly calculating numpy chunk sizing for kNN
- PR #345: Run python import as part of package build to trigger compilation
- PR #347: Lowering memory usage of kNN.
- PR #355: Fixing issues with very large numpy inputs to SPMG OLS and tSVD.
- PR #357: Removing FAISS requirement from README
- PR #362: Fix for matVecOp crashing on large input sizes
- PR #366: Index arithmetic issue fix with TxN_t class
- PR #376: Disabled kmeans tests since they are currently too sensitive (see #71)
- PR #380: Allow arbitrary data size on ingress for numba_utils.row_matrix
- PR #385: Fix for long import cuml time in containers and fix for setup_pip
- PR #630: Fixing a missing kneighbors in nearest neighbors python proxy

# cuML 0.5.1 (05 Feb 2019)

## Bug Fixes

- PR #189 Avoid using numpy via cimport to prevent ABI issues in Cython compilation


# cuML 0.5.0 (28 Jan 2019)

## New Features

- PR #66: OLS Linear Regression
- PR #44: Distance calculation ML primitives
- PR #69: Ridge (L2 Regularized) Linear Regression
- PR #103: Linear Kalman Filter
- PR #117: Pip install support
- PR #64: Device to device support from cuML device pointers into FAISS

## Improvements

- PR #56: Make OpenMP optional for building
- PR #67: Github issue templates
- PR #44: Refactored DBSCAN to use ML primitives
- PR #91: Pytest cleanup and sklearn toyset datasets based pytests for kmeans and dbscan
- PR #75: C++ example to use kmeans
- PR #117: Use cmake extension to find any zlib installed in system
- PR #94: Add cmake flag to set ABI compatibility
- PR #139: Move thirdparty submodules to root and add symlinks to new locations
- PR #151: Replace TravisCI testing and conda pkg builds with gpuCI
- PR #164: Add numba kernel for faster column to row major transform
- PR #114: Adding FAISS to cuml build

## Bug Fixes

- PR #48: CUDA 10 compilation warnings fix
- PR #51: Fixes to Dockerfile and docs for new build system
- PR #72: Fixes for GCC 7
- PR #96: Fix for kmeans stack overflow with high number of clusters
- PR #105: Fix for AttributeError in kmeans fit method
- PR #113: Removed old  glm python/cython files
- PR #118: Fix for AttributeError in kmeans predict method
- PR #125: Remove randomized solver option from PCA python bindings


# cuML 0.4.0 (05 Dec 2018)

## New Features

## Improvements

- PR #42: New build system: separation of libcuml.so and cuml python package
- PR #43: Added changelog.md

## Bug Fixes


# cuML 0.3.0 (30 Nov 2018)

## New Features

- PR #33: Added ability to call cuML algorithms using numpy arrays

## Improvements

- PR #24: Fix references of python package from cuML to cuml and start using versioneer for better versioning
- PR #40: Added support for refactored cuDF 0.3.0, updated Conda files
- PR #33: Major python test cleaning, all tests pass with cuDF 0.2.0 and 0.3.0. Preparation for new build system
- PR #34: Updated batch count calculation logic in DBSCAN
- PR #35: Beginning of DBSCAN refactor to use cuML mlprims and general improvements

## Bug Fixes

- PR #30: Fixed batch size bug in DBSCAN that caused crash. Also fixed various locations for potential integer overflows
- PR #28: Fix readthedocs build documentation
- PR #29: Fix pytests for cuml name change from cuML
- PR #33: Fixed memory bug that would cause segmentation faults due to numba releasing memory before it was used. Also fixed row major/column major bugs for different algorithms
- PR #36: Fix kmeans gtest to use device data
- PR #38: cuda\_free bug removed that caused google tests to sometimes pass and sometimes fail randomly
- PR #39: Updated cmake to correctly link with CUDA libraries, add CUDA runtime linking and include source files in compile target

# cuML 0.2.0 (02 Nov 2018)

## New Features

- PR #11: Kmeans algorithm added
- PR #7: FAISS KNN wrapper added
- PR #21: Added Conda install support

## Improvements

- PR #15: Added compatibility with cuDF (from prior pyGDF)
- PR #13: Added FAISS to Dockerfile
- PR #21: Added TravisCI build system for CI and Conda builds

## Bug Fixes

- PR #4: Fixed explained variance bug in TSVD
- PR #5: Notebook bug fixes and updated results


# cuML 0.1.0

Initial release including PCA, TSVD, DBSCAN, ml-prims and cython wrappers<|MERGE_RESOLUTION|>--- conflicted
+++ resolved
@@ -14,11 +14,8 @@
 - PR #1490: Use dask master instead of conda package for testing
 - PR #1377: Add GPU array support for FIL benchmarking
 - PR #1493: kmeans: add tiling support for 1-NN computation and use fusedL2-1NN prim for L2 distance metric
-<<<<<<< HEAD
 - PR #1532: Update CuPy to >= 6.6 and allow 7.0
-=======
 - PR #1528: Re-enabling KNN using dynamic library loading for UCX in communicator
->>>>>>> 0563c27c
 
 ## Bug Fixes
 
