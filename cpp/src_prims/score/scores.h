/*
 * Copyright (c) 2019, NVIDIA CORPORATION.
 *
 * Licensed under the Apache License, Version 2.0 (the "License");
 * you may not use this file except in compliance with the License.
 * You may obtain a copy of the License at
 *
 *     http://www.apache.org/licenses/LICENSE-2.0
 *
 * Unless required by applicable law or agreed to in writing, software
 * distributed under the License is distributed on an "AS IS" BASIS,
 * WITHOUT WARRANTIES OR CONDITIONS OF ANY KIND, either express or implied.
 * See the License for the specific language governing permissions and
 * limitations under the License.
 */

#pragma once

#include "linalg/eltwise.h"
#include "linalg/power.h"
#include "linalg/subtract.h"
#include "stats/mean.h"

#include <memory>

#include "common/cuml_allocator.hpp"

#include "selection/knn.h"
#include "distance/distance.h"
#include <selection/columnWiseSort.h>

#include <thrust/device_ptr.h>
#include <thrust/reduce.h>

#define MAX_BATCH_SIZE 512
#define N_THREADS 512


namespace MLCommon {
    namespace Score {

      /**
      * @brief Compute a the rank of trustworthiness score
      * @input param ind_X: indexes given by pairwise distance and sorting
      * @input param ind_X_embedded: indexes given by KNN
      * @input param n: Number of samples
      * @input param n_neighbors: Number of neighbors considered by trustworthiness score
      * @input param work: Batch to consider (to do it at once use n * n_neighbors)
      * @output param rank: Resulting rank
      */
      template<typename math_t, typename knn_index_t>
      __global__ void compute_rank(math_t *ind_X, knn_index_t *ind_X_embedded,
                      int n, int n_neighbors, int work, double * rank)
      {
          int i = blockIdx.x * blockDim.x + threadIdx.x;
          if (i >= work)
              return;

          int n_idx = i / n_neighbors;
          int nn_idx = (i % n_neighbors) + 1;

          knn_index_t idx = ind_X_embedded[n_idx * (n_neighbors+1) + nn_idx];
          math_t* sample_i = &ind_X[n_idx * n];
          for (int r = 1; r < n; r++)
          {
              if (sample_i[r] == idx)
              {
                  int tmp = r - n_neighbors;
                  if (tmp > 0)
                      atomicAdd(rank, tmp);
                  break;
              }
          }
      }


      /**
      * @brief Compute a kNN and returns the indexes of the nearest neighbors
      * @param input Input matrix holding the dataset
      * @param n Number of samples
      * @param d Number of features
      * @param d_alloc the device allocator to use for temp device memory
      * @param stream cuda stream to use
      * @return Matrix holding the indexes of the nearest neighbors
      */
      template<typename math_t>
      long* get_knn_indexes(math_t* input, int n,
                            int d, int n_neighbors,
                            std::shared_ptr<deviceAllocator> d_alloc,
                            cudaStream_t stream)
      {
          long* d_pred_I = (long*)d_alloc->allocate(n * n_neighbors * sizeof(long), stream);
          math_t* d_pred_D = (math_t*)d_alloc->allocate(n * n_neighbors * sizeof(math_t), stream);

          float **ptrs = new float*[1];
          ptrs[0] = input;

          int *sizes = new int[1];
          sizes[0] = n;

          MLCommon::Selection::brute_force_knn(ptrs, sizes, 1, d,
              input, n, d_pred_I, d_pred_D, n_neighbors, stream);

          d_alloc->deallocate(d_pred_D, n * n_neighbors * sizeof(math_t), stream);
          return d_pred_I;
      }

      /**
      * @brief Compute the trustworthiness score
      * @tparam distance_type: Distance type to consider
      * @param X: Data in original dimension
      * @param X_embedde: Data in target dimension (embedding)
      * @param n: Number of samples
      * @param m: Number of features in high/original dimension
      * @param d: Number of features in low/embedded dimension
      * @param n_neighbors Number of neighbors considered by trustworthiness score
      * @param d_alloc device allocator to use for temp device memory
      * @param stream the cuda stream to use
      * @return Trustworthiness score
      */
      template<typename math_t, Distance::DistanceType distance_type>
      double trustworthiness_score(math_t* X,
                          math_t* X_embedded, int n, int m, int d,
                          int n_neighbors,
                          std::shared_ptr<deviceAllocator> d_alloc,
                          cudaStream_t stream)
      {
          const int TMP_SIZE = MAX_BATCH_SIZE * n;

          size_t workspaceSize = 0; // EucUnexpandedL2Sqrt does not require workspace (may need change for other distances)
          typedef cutlass::Shape<8, 128, 128> OutputTile_t;
          bool bAllocWorkspace = false;

          math_t* d_pdist_tmp = (math_t*)d_alloc->allocate(TMP_SIZE * sizeof(math_t), stream);
          int* d_ind_X_tmp = (int*)d_alloc->allocate(TMP_SIZE * sizeof(int), stream);

          long* ind_X_embedded = get_knn_indexes(
              X_embedded,
              n, d, n_neighbors + 1,
              d_alloc, stream);

          double t_tmp = 0.0;
          double t = 0.0;
          double* d_t = (double*)d_alloc->allocate(sizeof(double), stream);

          int toDo = n;
          while (toDo > 0)
          {
              int batchSize = min(toDo, MAX_BATCH_SIZE);
              // Takes at most MAX_BATCH_SIZE vectors at a time

              MLCommon::Distance::distance<distance_type, math_t, math_t, math_t, OutputTile_t>
                      (&X[(n - toDo) * m], X,
                      d_pdist_tmp,
                      batchSize, n, m,
                      (void*)nullptr, workspaceSize,
                      stream
              );
              CUDA_CHECK(cudaPeekAtLastError());

              MLCommon::Selection::sortColumnsPerRow(d_pdist_tmp, d_ind_X_tmp,
                                  batchSize, n,
                                  bAllocWorkspace, NULL, workspaceSize,
                                  stream);
              CUDA_CHECK(cudaPeekAtLastError());

              t_tmp = 0.0;
              updateDevice(d_t, &t_tmp, 1, stream);

              int work = batchSize * n_neighbors;
              int n_blocks = work / N_THREADS + 1;
              compute_rank<<<n_blocks, N_THREADS, 0, stream>>>(d_ind_X_tmp,
                      &ind_X_embedded[(n - toDo) * (n_neighbors+1)],
                      n,
                      n_neighbors,
                      batchSize * n_neighbors,
                      d_t);
              CUDA_CHECK(cudaPeekAtLastError());

              updateHost(&t_tmp, d_t, 1, stream);
              t += t_tmp;

              toDo -= batchSize;
          }

          t = 1.0 - ((2.0 / ((n * n_neighbors) * ((2.0 * n) - (3.0 * n_neighbors) - 1.0))) * t);

          d_alloc->deallocate(ind_X_embedded, n * (n_neighbors + 1) * sizeof(long), stream);
          d_alloc->deallocate(d_pdist_tmp, TMP_SIZE * sizeof(math_t), stream);
          d_alloc->deallocate(d_ind_X_tmp, TMP_SIZE * sizeof(int), stream);
          d_alloc->deallocate(d_t, sizeof(double), stream);

          return t;
      }



/**
         * Calculates the "Coefficient of Determination" (R-Squared) score
         * normalizing the sum of squared errors by the total sum of squares.
         *
         * This score indicates the proportionate amount of variation in an
         * expected response variable is explained by the independent variables
         * in a linear regression model. The larger the R-squared value, the
         * more variability is explained by the linear regression model.
         *
         * @param y: Array of ground-truth response variables
         * @param y_hat: Array of predicted response variables
         * @param n: Number of elements in y and y_hat
         * @return: The R-squared value.
         */
template<typename math_t>
math_t r2_score(math_t *y, math_t *y_hat, int n, cudaStream_t stream) {
  math_t *y_bar;
  MLCommon::allocate(y_bar, 1);

  MLCommon::Stats::mean(y_bar, y, 1, n, false, false, stream);
  CUDA_CHECK(cudaPeekAtLastError());

  math_t *sse_arr;
  MLCommon::allocate(sse_arr, n);

  MLCommon::LinAlg::eltwiseSub(sse_arr, y, y_hat, n, stream);
  MLCommon::LinAlg::powerScalar(sse_arr, sse_arr, math_t(2.0), n, stream);
  CUDA_CHECK(cudaPeekAtLastError());

  math_t *ssto_arr;
  MLCommon::allocate(ssto_arr, n);

  MLCommon::LinAlg::subtractDevScalar(ssto_arr, y, y_bar, n, stream);
  MLCommon::LinAlg::powerScalar(ssto_arr, ssto_arr, math_t(2.0), n, stream);
  CUDA_CHECK(cudaPeekAtLastError());

  thrust::device_ptr<math_t> d_sse = thrust::device_pointer_cast(sse_arr);
  thrust::device_ptr<math_t> d_ssto = thrust::device_pointer_cast(ssto_arr);

  math_t sse = thrust::reduce(thrust::cuda::par.on(stream), d_sse, d_sse + n);
  math_t ssto =
    thrust::reduce(thrust::cuda::par.on(stream), d_ssto, d_ssto + n);

  CUDA_CHECK(cudaFree(y_bar));
  CUDA_CHECK(cudaFree(sse_arr));
  CUDA_CHECK(cudaFree(ssto_arr));

<<<<<<< HEAD
            return 1.0 - sse/ssto;
        }

        /**
          * @brief Compute accuracy of predictions. Useful for classification.
          * @tparam math_t: data type for predictions (e.g., int for classification)
          * @param[in] predictions: array of predictions (GPU pointer).
          * @param[in] ref_predictions: array of reference (ground-truth) predictions (GPU pointer).
          * @param[in] n: number of elements in each of predictions, ref_predictions.
          * @param[in] d_alloc: device allocator.
          * @param[in] stream: cuda stream.
          * @return: Accuracy score in [0, 1]; higher is better.
          */
        template<typename math_t>
        float accuracy_score(const math_t * predictions, const math_t * ref_predictions, int n,
                            std::shared_ptr<deviceAllocator> d_alloc, cudaStream_t stream) {

            unsigned long long correctly_predicted = 0ULL;
            math_t * diffs_array = (math_t *)d_alloc->allocate(n * sizeof(math_t), stream);

            //TODO could write a kernel instead
            MLCommon::LinAlg::eltwiseSub(diffs_array, predictions, ref_predictions, n, stream);
            CUDA_CHECK(cudaGetLastError());
            correctly_predicted = thrust::count(thrust::cuda::par.on(stream), diffs_array, diffs_array + n, 0);
            d_alloc->deallocate(diffs_array, n * sizeof(math_t), stream);

            float accuracy = correctly_predicted * 1.0f/n;
            return accuracy;
        }

        template<typename T>
        __global__ void reg_metrics_kernel(const T * predictions, const T * ref_predictions, int n,
                                        double * abs_diffs, double * tmp_sums) {

            int tid = threadIdx.x + blockIdx.x * blockDim.x;
            __shared__ double shmem[2]; // {abs_difference_sum, squared difference sum}

            for (int i = threadIdx.x; i < 2; i += blockDim.x) {
                shmem[i] = 0;
            }
            __syncthreads();

            for (int i = tid; i < n; i += blockDim.x*gridDim.x) {
                double diff = predictions[i] - ref_predictions[i];
                double abs_diff = abs(diff);
                atomicAdd(&shmem[0], abs_diff);
                atomicAdd(&shmem[1], diff * diff);

                // update absolute difference in global memory for subsequent abs. median computation
                abs_diffs[i] = abs_diff;
            }
            __syncthreads();

            // Update tmp_sum w/ total abs_difference_sum and squared difference sum.
            for (int i = threadIdx.x; i < 2; i += blockDim.x) {
                atomicAdd(&tmp_sums[i], shmem[i]);
            }
        }

        /**
          * @brief Compute regression metrics mean absolute error, mean squared error, median absolute error
          * @tparam T: data type for predictions (e.g., float or double for regression).
          * @param[in] predictions: array of predictions (GPU pointer).
          * @param[in] ref_predictions: array of reference (ground-truth) predictions (GPU pointer).
          * @param[in] n: number of elements in each of predictions, ref_predictions. Should be > 0.
          * @param[in] d_alloc: device allocator.
          * @param[in] stream: cuda stream.
          * @param[out] mean_abs_error: Mean Absolute Error. Sum over n of (|predictions[i] - ref_predictions[i]|) / n.
          * @param[out] mean_squared_error: Mean Squared Error. Sum over n of ((predictions[i] - ref_predictions[i])^2) / n.
          * @param[out] median_abs_error: Median Absolute Error. Median of |predictions[i] - ref_predictions[i]| for i in [0, n).
          */
        template<typename T>
        void regression_metrics(const T * predictions, const T * ref_predictions, int n, std::shared_ptr<deviceAllocator> d_alloc, cudaStream_t stream,
                                double & mean_abs_error, double & mean_squared_error, double & median_abs_error) {

            std::vector<double> mean_errors(2);
            std::vector<double> h_sorted_abs_diffs(n);
            int thread_cnt = 256;
            int block_cnt = ceildiv(n, thread_cnt);

            int array_size = n * sizeof(double);
            double * abs_diffs_array = (double *)d_alloc->allocate(array_size, stream);
            double * sorted_abs_diffs = (double *)d_alloc->allocate(array_size, stream);
            double * tmp_sums = (double *)d_alloc->allocate(2 * sizeof(double), stream);
            CUDA_CHECK(cudaMemsetAsync(tmp_sums, 0, 2 * sizeof(double), stream));

            reg_metrics_kernel<T><<<block_cnt, thread_cnt, 0, stream>>>(predictions, ref_predictions, n, abs_diffs_array, tmp_sums);
            CUDA_CHECK(cudaGetLastError());
            MLCommon::updateHost(&mean_errors[0], tmp_sums, 2, stream);
            CUDA_CHECK(cudaStreamSynchronize(stream));

            mean_abs_error = mean_errors[0] / n;
            mean_squared_error = mean_errors[1] / n;

            // Compute median error. Sort diffs_array and pick median value
            char * temp_storage = nullptr;
            size_t temp_storage_bytes;
            CUDA_CHECK(cub::DeviceRadixSort::SortKeys((void *)temp_storage, temp_storage_bytes, abs_diffs_array, sorted_abs_diffs,
                       n, 0, 8*sizeof(double), stream));
            temp_storage = (char *)d_alloc->allocate(temp_storage_bytes, stream);
            CUDA_CHECK(cub::DeviceRadixSort::SortKeys((void *)temp_storage, temp_storage_bytes, abs_diffs_array, sorted_abs_diffs,
                       n, 0, 8*sizeof(double), stream));

            MLCommon::updateHost(h_sorted_abs_diffs.data(), sorted_abs_diffs, n, stream);
            CUDA_CHECK(cudaStreamSynchronize(stream));

            int middle =  n / 2;
            if (n % 2 == 1) {
                median_abs_error = h_sorted_abs_diffs[middle];
            } else {
                median_abs_error = (h_sorted_abs_diffs[middle] + h_sorted_abs_diffs[middle - 1]) / 2;
            }

            d_alloc->deallocate(abs_diffs_array, array_size, stream);
            d_alloc->deallocate(sorted_abs_diffs, array_size, stream);
            d_alloc->deallocate(temp_storage, temp_storage_bytes, stream);
            d_alloc->deallocate(tmp_sums, 2 * sizeof(double), stream);
        }
    }
=======
  return 1.0 - sse / ssto;
>>>>>>> bc6cd6a1
}
}  // namespace Score
}  // namespace MLCommon<|MERGE_RESOLUTION|>--- conflicted
+++ resolved
@@ -25,9 +25,9 @@
 
 #include "common/cuml_allocator.hpp"
 
+#include <selection/columnWiseSort.h>
+#include "distance/distance.h"
 #include "selection/knn.h"
-#include "distance/distance.h"
-#include <selection/columnWiseSort.h>
 
 #include <thrust/device_ptr.h>
 #include <thrust/reduce.h>
@@ -35,181 +35,165 @@
 #define MAX_BATCH_SIZE 512
 #define N_THREADS 512
 
-
 namespace MLCommon {
-    namespace Score {
-
-      /**
-      * @brief Compute a the rank of trustworthiness score
-      * @input param ind_X: indexes given by pairwise distance and sorting
-      * @input param ind_X_embedded: indexes given by KNN
-      * @input param n: Number of samples
-      * @input param n_neighbors: Number of neighbors considered by trustworthiness score
-      * @input param work: Batch to consider (to do it at once use n * n_neighbors)
-      * @output param rank: Resulting rank
-      */
-      template<typename math_t, typename knn_index_t>
-      __global__ void compute_rank(math_t *ind_X, knn_index_t *ind_X_embedded,
-                      int n, int n_neighbors, int work, double * rank)
-      {
-          int i = blockIdx.x * blockDim.x + threadIdx.x;
-          if (i >= work)
-              return;
-
-          int n_idx = i / n_neighbors;
-          int nn_idx = (i % n_neighbors) + 1;
-
-          knn_index_t idx = ind_X_embedded[n_idx * (n_neighbors+1) + nn_idx];
-          math_t* sample_i = &ind_X[n_idx * n];
-          for (int r = 1; r < n; r++)
-          {
-              if (sample_i[r] == idx)
-              {
-                  int tmp = r - n_neighbors;
-                  if (tmp > 0)
-                      atomicAdd(rank, tmp);
-                  break;
-              }
-          }
-      }
-
-
-      /**
-      * @brief Compute a kNN and returns the indexes of the nearest neighbors
-      * @param input Input matrix holding the dataset
-      * @param n Number of samples
-      * @param d Number of features
-      * @param d_alloc the device allocator to use for temp device memory
-      * @param stream cuda stream to use
-      * @return Matrix holding the indexes of the nearest neighbors
-      */
-      template<typename math_t>
-      long* get_knn_indexes(math_t* input, int n,
-                            int d, int n_neighbors,
-                            std::shared_ptr<deviceAllocator> d_alloc,
-                            cudaStream_t stream)
-      {
-          long* d_pred_I = (long*)d_alloc->allocate(n * n_neighbors * sizeof(long), stream);
-          math_t* d_pred_D = (math_t*)d_alloc->allocate(n * n_neighbors * sizeof(math_t), stream);
-
-          float **ptrs = new float*[1];
-          ptrs[0] = input;
-
-          int *sizes = new int[1];
-          sizes[0] = n;
-
-          MLCommon::Selection::brute_force_knn(ptrs, sizes, 1, d,
-              input, n, d_pred_I, d_pred_D, n_neighbors, stream);
-
-          d_alloc->deallocate(d_pred_D, n * n_neighbors * sizeof(math_t), stream);
-          return d_pred_I;
-      }
-
-      /**
-      * @brief Compute the trustworthiness score
-      * @tparam distance_type: Distance type to consider
-      * @param X: Data in original dimension
-      * @param X_embedde: Data in target dimension (embedding)
-      * @param n: Number of samples
-      * @param m: Number of features in high/original dimension
-      * @param d: Number of features in low/embedded dimension
-      * @param n_neighbors Number of neighbors considered by trustworthiness score
-      * @param d_alloc device allocator to use for temp device memory
-      * @param stream the cuda stream to use
-      * @return Trustworthiness score
-      */
-      template<typename math_t, Distance::DistanceType distance_type>
-      double trustworthiness_score(math_t* X,
-                          math_t* X_embedded, int n, int m, int d,
-                          int n_neighbors,
-                          std::shared_ptr<deviceAllocator> d_alloc,
-                          cudaStream_t stream)
-      {
-          const int TMP_SIZE = MAX_BATCH_SIZE * n;
-
-          size_t workspaceSize = 0; // EucUnexpandedL2Sqrt does not require workspace (may need change for other distances)
-          typedef cutlass::Shape<8, 128, 128> OutputTile_t;
-          bool bAllocWorkspace = false;
-
-          math_t* d_pdist_tmp = (math_t*)d_alloc->allocate(TMP_SIZE * sizeof(math_t), stream);
-          int* d_ind_X_tmp = (int*)d_alloc->allocate(TMP_SIZE * sizeof(int), stream);
-
-          long* ind_X_embedded = get_knn_indexes(
-              X_embedded,
-              n, d, n_neighbors + 1,
-              d_alloc, stream);
-
-          double t_tmp = 0.0;
-          double t = 0.0;
-          double* d_t = (double*)d_alloc->allocate(sizeof(double), stream);
-
-          int toDo = n;
-          while (toDo > 0)
-          {
-              int batchSize = min(toDo, MAX_BATCH_SIZE);
-              // Takes at most MAX_BATCH_SIZE vectors at a time
-
-              MLCommon::Distance::distance<distance_type, math_t, math_t, math_t, OutputTile_t>
-                      (&X[(n - toDo) * m], X,
-                      d_pdist_tmp,
-                      batchSize, n, m,
-                      (void*)nullptr, workspaceSize,
-                      stream
-              );
-              CUDA_CHECK(cudaPeekAtLastError());
-
-              MLCommon::Selection::sortColumnsPerRow(d_pdist_tmp, d_ind_X_tmp,
-                                  batchSize, n,
-                                  bAllocWorkspace, NULL, workspaceSize,
-                                  stream);
-              CUDA_CHECK(cudaPeekAtLastError());
-
-              t_tmp = 0.0;
-              updateDevice(d_t, &t_tmp, 1, stream);
-
-              int work = batchSize * n_neighbors;
-              int n_blocks = work / N_THREADS + 1;
-              compute_rank<<<n_blocks, N_THREADS, 0, stream>>>(d_ind_X_tmp,
-                      &ind_X_embedded[(n - toDo) * (n_neighbors+1)],
-                      n,
-                      n_neighbors,
-                      batchSize * n_neighbors,
-                      d_t);
-              CUDA_CHECK(cudaPeekAtLastError());
-
-              updateHost(&t_tmp, d_t, 1, stream);
-              t += t_tmp;
-
-              toDo -= batchSize;
-          }
-
-          t = 1.0 - ((2.0 / ((n * n_neighbors) * ((2.0 * n) - (3.0 * n_neighbors) - 1.0))) * t);
-
-          d_alloc->deallocate(ind_X_embedded, n * (n_neighbors + 1) * sizeof(long), stream);
-          d_alloc->deallocate(d_pdist_tmp, TMP_SIZE * sizeof(math_t), stream);
-          d_alloc->deallocate(d_ind_X_tmp, TMP_SIZE * sizeof(int), stream);
-          d_alloc->deallocate(d_t, sizeof(double), stream);
-
-          return t;
-      }
-
-
-
-/**
-         * Calculates the "Coefficient of Determination" (R-Squared) score
-         * normalizing the sum of squared errors by the total sum of squares.
-         *
-         * This score indicates the proportionate amount of variation in an
-         * expected response variable is explained by the independent variables
-         * in a linear regression model. The larger the R-squared value, the
-         * more variability is explained by the linear regression model.
-         *
-         * @param y: Array of ground-truth response variables
-         * @param y_hat: Array of predicted response variables
-         * @param n: Number of elements in y and y_hat
-         * @return: The R-squared value.
-         */
-template<typename math_t>
+namespace Score {
+
+/**
+ * @brief Compute a the rank of trustworthiness score
+ * @input param ind_X: indexes given by pairwise distance and sorting
+ * @input param ind_X_embedded: indexes given by KNN
+ * @input param n: Number of samples
+ * @input param n_neighbors: Number of neighbors considered by trustworthiness score
+ * @input param work: Batch to consider (to do it at once use n * n_neighbors)
+ * @output param rank: Resulting rank
+ */
+template <typename math_t, typename knn_index_t>
+__global__ void compute_rank(math_t *ind_X, knn_index_t *ind_X_embedded, int n,
+                             int n_neighbors, int work, double *rank) {
+  int i = blockIdx.x * blockDim.x + threadIdx.x;
+  if (i >= work) return;
+
+  int n_idx = i / n_neighbors;
+  int nn_idx = (i % n_neighbors) + 1;
+
+  knn_index_t idx = ind_X_embedded[n_idx * (n_neighbors + 1) + nn_idx];
+  math_t *sample_i = &ind_X[n_idx * n];
+  for (int r = 1; r < n; r++) {
+    if (sample_i[r] == idx) {
+      int tmp = r - n_neighbors;
+      if (tmp > 0) atomicAdd(rank, tmp);
+      break;
+    }
+  }
+}
+
+/**
+ * @brief Compute a kNN and returns the indexes of the nearest neighbors
+ * @param input Input matrix holding the dataset
+ * @param n Number of samples
+ * @param d Number of features
+ * @param d_alloc the device allocator to use for temp device memory
+ * @param stream cuda stream to use
+ * @return Matrix holding the indexes of the nearest neighbors
+ */
+template <typename math_t>
+long *get_knn_indexes(math_t *input, int n, int d, int n_neighbors,
+                      std::shared_ptr<deviceAllocator> d_alloc,
+                      cudaStream_t stream) {
+  long *d_pred_I =
+    (long *)d_alloc->allocate(n * n_neighbors * sizeof(long), stream);
+  math_t *d_pred_D =
+    (math_t *)d_alloc->allocate(n * n_neighbors * sizeof(math_t), stream);
+
+  float **ptrs = new float *[1];
+  ptrs[0] = input;
+
+  int *sizes = new int[1];
+  sizes[0] = n;
+
+  MLCommon::Selection::brute_force_knn(ptrs, sizes, 1, d, input, n, d_pred_I,
+                                       d_pred_D, n_neighbors, stream);
+
+  d_alloc->deallocate(d_pred_D, n * n_neighbors * sizeof(math_t), stream);
+  return d_pred_I;
+}
+
+/**
+ * @brief Compute the trustworthiness score
+ * @tparam distance_type: Distance type to consider
+ * @param X: Data in original dimension
+ * @param X_embedde: Data in target dimension (embedding)
+ * @param n: Number of samples
+ * @param m: Number of features in high/original dimension
+ * @param d: Number of features in low/embedded dimension
+ * @param n_neighbors Number of neighbors considered by trustworthiness score
+ * @param d_alloc device allocator to use for temp device memory
+ * @param stream the cuda stream to use
+ * @return Trustworthiness score
+ */
+template <typename math_t, Distance::DistanceType distance_type>
+double trustworthiness_score(math_t *X, math_t *X_embedded, int n, int m, int d,
+                             int n_neighbors,
+                             std::shared_ptr<deviceAllocator> d_alloc,
+                             cudaStream_t stream) {
+  const int TMP_SIZE = MAX_BATCH_SIZE * n;
+
+  size_t workspaceSize =
+    0;  // EucUnexpandedL2Sqrt does not require workspace (may need change for other distances)
+  typedef cutlass::Shape<8, 128, 128> OutputTile_t;
+  bool bAllocWorkspace = false;
+
+  math_t *d_pdist_tmp =
+    (math_t *)d_alloc->allocate(TMP_SIZE * sizeof(math_t), stream);
+  int *d_ind_X_tmp = (int *)d_alloc->allocate(TMP_SIZE * sizeof(int), stream);
+
+  long *ind_X_embedded =
+    get_knn_indexes(X_embedded, n, d, n_neighbors + 1, d_alloc, stream);
+
+  double t_tmp = 0.0;
+  double t = 0.0;
+  double *d_t = (double *)d_alloc->allocate(sizeof(double), stream);
+
+  int toDo = n;
+  while (toDo > 0) {
+    int batchSize = min(toDo, MAX_BATCH_SIZE);
+    // Takes at most MAX_BATCH_SIZE vectors at a time
+
+    MLCommon::Distance::distance<distance_type, math_t, math_t, math_t,
+                                 OutputTile_t>(
+      &X[(n - toDo) * m], X, d_pdist_tmp, batchSize, n, m, (void *)nullptr,
+      workspaceSize, stream);
+    CUDA_CHECK(cudaPeekAtLastError());
+
+    MLCommon::Selection::sortColumnsPerRow(d_pdist_tmp, d_ind_X_tmp, batchSize,
+                                           n, bAllocWorkspace, NULL,
+                                           workspaceSize, stream);
+    CUDA_CHECK(cudaPeekAtLastError());
+
+    t_tmp = 0.0;
+    updateDevice(d_t, &t_tmp, 1, stream);
+
+    int work = batchSize * n_neighbors;
+    int n_blocks = work / N_THREADS + 1;
+    compute_rank<<<n_blocks, N_THREADS, 0, stream>>>(
+      d_ind_X_tmp, &ind_X_embedded[(n - toDo) * (n_neighbors + 1)], n,
+      n_neighbors, batchSize * n_neighbors, d_t);
+    CUDA_CHECK(cudaPeekAtLastError());
+
+    updateHost(&t_tmp, d_t, 1, stream);
+    t += t_tmp;
+
+    toDo -= batchSize;
+  }
+
+  t =
+    1.0 -
+    ((2.0 / ((n * n_neighbors) * ((2.0 * n) - (3.0 * n_neighbors) - 1.0))) * t);
+
+  d_alloc->deallocate(ind_X_embedded, n * (n_neighbors + 1) * sizeof(long),
+                      stream);
+  d_alloc->deallocate(d_pdist_tmp, TMP_SIZE * sizeof(math_t), stream);
+  d_alloc->deallocate(d_ind_X_tmp, TMP_SIZE * sizeof(int), stream);
+  d_alloc->deallocate(d_t, sizeof(double), stream);
+
+  return t;
+}
+
+/**
+ * Calculates the "Coefficient of Determination" (R-Squared) score
+ * normalizing the sum of squared errors by the total sum of squares.
+ *
+ * This score indicates the proportionate amount of variation in an
+ * expected response variable is explained by the independent variables
+ * in a linear regression model. The larger the R-squared value, the
+ * more variability is explained by the linear regression model.
+ *
+ * @param y: Array of ground-truth response variables
+ * @param y_hat: Array of predicted response variables
+ * @param n: Number of elements in y and y_hat
+ * @return: The R-squared value.
+ */
+template <typename math_t>
 math_t r2_score(math_t *y, math_t *y_hat, int n, cudaStream_t stream) {
   math_t *y_bar;
   MLCommon::allocate(y_bar, 1);
@@ -242,129 +226,130 @@
   CUDA_CHECK(cudaFree(sse_arr));
   CUDA_CHECK(cudaFree(ssto_arr));
 
-<<<<<<< HEAD
-            return 1.0 - sse/ssto;
-        }
-
-        /**
-          * @brief Compute accuracy of predictions. Useful for classification.
-          * @tparam math_t: data type for predictions (e.g., int for classification)
-          * @param[in] predictions: array of predictions (GPU pointer).
-          * @param[in] ref_predictions: array of reference (ground-truth) predictions (GPU pointer).
-          * @param[in] n: number of elements in each of predictions, ref_predictions.
-          * @param[in] d_alloc: device allocator.
-          * @param[in] stream: cuda stream.
-          * @return: Accuracy score in [0, 1]; higher is better.
-          */
-        template<typename math_t>
-        float accuracy_score(const math_t * predictions, const math_t * ref_predictions, int n,
-                            std::shared_ptr<deviceAllocator> d_alloc, cudaStream_t stream) {
-
-            unsigned long long correctly_predicted = 0ULL;
-            math_t * diffs_array = (math_t *)d_alloc->allocate(n * sizeof(math_t), stream);
-
-            //TODO could write a kernel instead
-            MLCommon::LinAlg::eltwiseSub(diffs_array, predictions, ref_predictions, n, stream);
-            CUDA_CHECK(cudaGetLastError());
-            correctly_predicted = thrust::count(thrust::cuda::par.on(stream), diffs_array, diffs_array + n, 0);
-            d_alloc->deallocate(diffs_array, n * sizeof(math_t), stream);
-
-            float accuracy = correctly_predicted * 1.0f/n;
-            return accuracy;
-        }
-
-        template<typename T>
-        __global__ void reg_metrics_kernel(const T * predictions, const T * ref_predictions, int n,
-                                        double * abs_diffs, double * tmp_sums) {
-
-            int tid = threadIdx.x + blockIdx.x * blockDim.x;
-            __shared__ double shmem[2]; // {abs_difference_sum, squared difference sum}
-
-            for (int i = threadIdx.x; i < 2; i += blockDim.x) {
-                shmem[i] = 0;
-            }
-            __syncthreads();
-
-            for (int i = tid; i < n; i += blockDim.x*gridDim.x) {
-                double diff = predictions[i] - ref_predictions[i];
-                double abs_diff = abs(diff);
-                atomicAdd(&shmem[0], abs_diff);
-                atomicAdd(&shmem[1], diff * diff);
-
-                // update absolute difference in global memory for subsequent abs. median computation
-                abs_diffs[i] = abs_diff;
-            }
-            __syncthreads();
-
-            // Update tmp_sum w/ total abs_difference_sum and squared difference sum.
-            for (int i = threadIdx.x; i < 2; i += blockDim.x) {
-                atomicAdd(&tmp_sums[i], shmem[i]);
-            }
-        }
-
-        /**
-          * @brief Compute regression metrics mean absolute error, mean squared error, median absolute error
-          * @tparam T: data type for predictions (e.g., float or double for regression).
-          * @param[in] predictions: array of predictions (GPU pointer).
-          * @param[in] ref_predictions: array of reference (ground-truth) predictions (GPU pointer).
-          * @param[in] n: number of elements in each of predictions, ref_predictions. Should be > 0.
-          * @param[in] d_alloc: device allocator.
-          * @param[in] stream: cuda stream.
-          * @param[out] mean_abs_error: Mean Absolute Error. Sum over n of (|predictions[i] - ref_predictions[i]|) / n.
-          * @param[out] mean_squared_error: Mean Squared Error. Sum over n of ((predictions[i] - ref_predictions[i])^2) / n.
-          * @param[out] median_abs_error: Median Absolute Error. Median of |predictions[i] - ref_predictions[i]| for i in [0, n).
-          */
-        template<typename T>
-        void regression_metrics(const T * predictions, const T * ref_predictions, int n, std::shared_ptr<deviceAllocator> d_alloc, cudaStream_t stream,
-                                double & mean_abs_error, double & mean_squared_error, double & median_abs_error) {
-
-            std::vector<double> mean_errors(2);
-            std::vector<double> h_sorted_abs_diffs(n);
-            int thread_cnt = 256;
-            int block_cnt = ceildiv(n, thread_cnt);
-
-            int array_size = n * sizeof(double);
-            double * abs_diffs_array = (double *)d_alloc->allocate(array_size, stream);
-            double * sorted_abs_diffs = (double *)d_alloc->allocate(array_size, stream);
-            double * tmp_sums = (double *)d_alloc->allocate(2 * sizeof(double), stream);
-            CUDA_CHECK(cudaMemsetAsync(tmp_sums, 0, 2 * sizeof(double), stream));
-
-            reg_metrics_kernel<T><<<block_cnt, thread_cnt, 0, stream>>>(predictions, ref_predictions, n, abs_diffs_array, tmp_sums);
-            CUDA_CHECK(cudaGetLastError());
-            MLCommon::updateHost(&mean_errors[0], tmp_sums, 2, stream);
-            CUDA_CHECK(cudaStreamSynchronize(stream));
-
-            mean_abs_error = mean_errors[0] / n;
-            mean_squared_error = mean_errors[1] / n;
-
-            // Compute median error. Sort diffs_array and pick median value
-            char * temp_storage = nullptr;
-            size_t temp_storage_bytes;
-            CUDA_CHECK(cub::DeviceRadixSort::SortKeys((void *)temp_storage, temp_storage_bytes, abs_diffs_array, sorted_abs_diffs,
-                       n, 0, 8*sizeof(double), stream));
-            temp_storage = (char *)d_alloc->allocate(temp_storage_bytes, stream);
-            CUDA_CHECK(cub::DeviceRadixSort::SortKeys((void *)temp_storage, temp_storage_bytes, abs_diffs_array, sorted_abs_diffs,
-                       n, 0, 8*sizeof(double), stream));
-
-            MLCommon::updateHost(h_sorted_abs_diffs.data(), sorted_abs_diffs, n, stream);
-            CUDA_CHECK(cudaStreamSynchronize(stream));
-
-            int middle =  n / 2;
-            if (n % 2 == 1) {
-                median_abs_error = h_sorted_abs_diffs[middle];
-            } else {
-                median_abs_error = (h_sorted_abs_diffs[middle] + h_sorted_abs_diffs[middle - 1]) / 2;
-            }
-
-            d_alloc->deallocate(abs_diffs_array, array_size, stream);
-            d_alloc->deallocate(sorted_abs_diffs, array_size, stream);
-            d_alloc->deallocate(temp_storage, temp_storage_bytes, stream);
-            d_alloc->deallocate(tmp_sums, 2 * sizeof(double), stream);
-        }
-    }
-=======
   return 1.0 - sse / ssto;
->>>>>>> bc6cd6a1
+}
+
+/**
+ * @brief Compute accuracy of predictions. Useful for classification.
+ * @tparam math_t: data type for predictions (e.g., int for classification)
+ * @param[in] predictions: array of predictions (GPU pointer).
+ * @param[in] ref_predictions: array of reference (ground-truth) predictions (GPU pointer).
+ * @param[in] n: number of elements in each of predictions, ref_predictions.
+ * @param[in] d_alloc: device allocator.
+ * @param[in] stream: cuda stream.
+ * @return: Accuracy score in [0, 1]; higher is better.
+ */
+template <typename math_t>
+float accuracy_score(const math_t *predictions, const math_t *ref_predictions,
+                     int n, std::shared_ptr<deviceAllocator> d_alloc,
+                     cudaStream_t stream) {
+  unsigned long long correctly_predicted = 0ULL;
+  math_t *diffs_array = (math_t *)d_alloc->allocate(n * sizeof(math_t), stream);
+
+  //TODO could write a kernel instead
+  MLCommon::LinAlg::eltwiseSub(diffs_array, predictions, ref_predictions, n,
+                               stream);
+  CUDA_CHECK(cudaGetLastError());
+  correctly_predicted = thrust::count(thrust::cuda::par.on(stream), diffs_array,
+                                      diffs_array + n, 0);
+  d_alloc->deallocate(diffs_array, n * sizeof(math_t), stream);
+
+  float accuracy = correctly_predicted * 1.0f / n;
+  return accuracy;
+}
+
+template <typename T>
+__global__ void reg_metrics_kernel(const T *predictions,
+                                   const T *ref_predictions, int n,
+                                   double *abs_diffs, double *tmp_sums) {
+  int tid = threadIdx.x + blockIdx.x * blockDim.x;
+  __shared__ double shmem[2];  // {abs_difference_sum, squared difference sum}
+
+  for (int i = threadIdx.x; i < 2; i += blockDim.x) {
+    shmem[i] = 0;
+  }
+  __syncthreads();
+
+  for (int i = tid; i < n; i += blockDim.x * gridDim.x) {
+    double diff = predictions[i] - ref_predictions[i];
+    double abs_diff = abs(diff);
+    atomicAdd(&shmem[0], abs_diff);
+    atomicAdd(&shmem[1], diff * diff);
+
+    // update absolute difference in global memory for subsequent abs. median computation
+    abs_diffs[i] = abs_diff;
+  }
+  __syncthreads();
+
+  // Update tmp_sum w/ total abs_difference_sum and squared difference sum.
+  for (int i = threadIdx.x; i < 2; i += blockDim.x) {
+    atomicAdd(&tmp_sums[i], shmem[i]);
+  }
+}
+
+/**
+ * @brief Compute regression metrics mean absolute error, mean squared error, median absolute error
+ * @tparam T: data type for predictions (e.g., float or double for regression).
+ * @param[in] predictions: array of predictions (GPU pointer).
+ * @param[in] ref_predictions: array of reference (ground-truth) predictions (GPU pointer).
+ * @param[in] n: number of elements in each of predictions, ref_predictions. Should be > 0.
+ * @param[in] d_alloc: device allocator.
+ * @param[in] stream: cuda stream.
+ * @param[out] mean_abs_error: Mean Absolute Error. Sum over n of (|predictions[i] - ref_predictions[i]|) / n.
+ * @param[out] mean_squared_error: Mean Squared Error. Sum over n of ((predictions[i] - ref_predictions[i])^2) / n.
+ * @param[out] median_abs_error: Median Absolute Error. Median of |predictions[i] - ref_predictions[i]| for i in [0, n).
+ */
+template <typename T>
+void regression_metrics(const T *predictions, const T *ref_predictions, int n,
+                        std::shared_ptr<deviceAllocator> d_alloc,
+                        cudaStream_t stream, double &mean_abs_error,
+                        double &mean_squared_error, double &median_abs_error) {
+  std::vector<double> mean_errors(2);
+  std::vector<double> h_sorted_abs_diffs(n);
+  int thread_cnt = 256;
+  int block_cnt = ceildiv(n, thread_cnt);
+
+  int array_size = n * sizeof(double);
+  double *abs_diffs_array = (double *)d_alloc->allocate(array_size, stream);
+  double *sorted_abs_diffs = (double *)d_alloc->allocate(array_size, stream);
+  double *tmp_sums = (double *)d_alloc->allocate(2 * sizeof(double), stream);
+  CUDA_CHECK(cudaMemsetAsync(tmp_sums, 0, 2 * sizeof(double), stream));
+
+  reg_metrics_kernel<T><<<block_cnt, thread_cnt, 0, stream>>>(
+    predictions, ref_predictions, n, abs_diffs_array, tmp_sums);
+  CUDA_CHECK(cudaGetLastError());
+  MLCommon::updateHost(&mean_errors[0], tmp_sums, 2, stream);
+  CUDA_CHECK(cudaStreamSynchronize(stream));
+
+  mean_abs_error = mean_errors[0] / n;
+  mean_squared_error = mean_errors[1] / n;
+
+  // Compute median error. Sort diffs_array and pick median value
+  char *temp_storage = nullptr;
+  size_t temp_storage_bytes;
+  CUDA_CHECK(cub::DeviceRadixSort::SortKeys(
+    (void *)temp_storage, temp_storage_bytes, abs_diffs_array, sorted_abs_diffs,
+    n, 0, 8 * sizeof(double), stream));
+  temp_storage = (char *)d_alloc->allocate(temp_storage_bytes, stream);
+  CUDA_CHECK(cub::DeviceRadixSort::SortKeys(
+    (void *)temp_storage, temp_storage_bytes, abs_diffs_array, sorted_abs_diffs,
+    n, 0, 8 * sizeof(double), stream));
+
+  MLCommon::updateHost(h_sorted_abs_diffs.data(), sorted_abs_diffs, n, stream);
+  CUDA_CHECK(cudaStreamSynchronize(stream));
+
+  int middle = n / 2;
+  if (n % 2 == 1) {
+    median_abs_error = h_sorted_abs_diffs[middle];
+  } else {
+    median_abs_error =
+      (h_sorted_abs_diffs[middle] + h_sorted_abs_diffs[middle - 1]) / 2;
+  }
+
+  d_alloc->deallocate(abs_diffs_array, array_size, stream);
+  d_alloc->deallocate(sorted_abs_diffs, array_size, stream);
+  d_alloc->deallocate(temp_storage, temp_storage_bytes, stream);
+  d_alloc->deallocate(tmp_sums, 2 * sizeof(double), stream);
 }
 }  // namespace Score
 }  // namespace MLCommon